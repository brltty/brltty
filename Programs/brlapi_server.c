/*
 * BRLTTY - A background process providing access to the console screen (when in
 *          text mode) for a blind person using a refreshable braille display.
 *
 * Copyright (C) 1995-2019 by The BRLTTY Developers.
 *
 * BRLTTY comes with ABSOLUTELY NO WARRANTY.
 *
 * This is free software, placed under the terms of the
 * GNU Lesser General Public License, as published by the Free Software
 * Foundation; either version 2.1 of the License, or (at your option) any
 * later version. Please see the file LICENSE-LGPL for details.
 *
 * Web Page: http://brltty.app/
 *
 * This software is maintained by Dave Mielke <dave@mielke.cc>.
 */

/* api_server.c : Main file for BrlApi server */

#define SERVER_SOCKET_LIMIT 4
#define SERVER_SELECT_TIMEOUT 1
#define UNAUTH_LIMIT 5
#define UNAUTH_TIMEOUT 30
#define OUR_STACK_MIN 0X10000

#ifndef PTHREAD_STACK_MIN
#define PTHREAD_STACK_MIN OUR_STACK_MIN
#endif /* PTHREAD_STACK_MIN */

#define RELEASE "BrlAPI Server: release " BRLAPI_RELEASE
#define COPYRIGHT "   Copyright (C) 2002-2019 by Sébastien Hinderer <Sebastien.Hinderer@ens-lyon.org>, \
Samuel Thibault <samuel.thibault@ens-lyon.org>"

#include "prologue.h"

#include <stdio.h>
#include <stddef.h>
#include <string.h>
#include <errno.h>
#include <fcntl.h>
#include <sys/stat.h>
#include <time.h>

#ifdef HAVE_ICONV_H
#include <iconv.h>
#endif /* HAVE_ICONV_H */

#ifdef HAVE_ALLOCA_H
#include <alloca.h>
#endif /* HAVE_ALLOCA_H */

#ifdef __MINGW32__
#include "system_windows.h"
#include "win_pthread.h"

#else /* __MINGW32__ */
#include <sys/socket.h>
#include <sys/un.h>
#include <netinet/in.h>
#include <netinet/tcp.h>
#include <arpa/inet.h>
#include <netdb.h>

#ifdef __ANDROID__
#ifndef PAGE_SIZE
#include <asm/page.h>
#endif /* PAGE_SIZE */
#endif /* __ANDROID__ */

#include <pthread.h>

#ifdef HAVE_SYS_SELECT_H
#include <sys/select.h>
#else /* HAVE_SYS_SELECT_H */
#include <sys/time.h>
#endif /* HAVE_SYS_SELECT_H */
#endif /* __MINGW32__ */

#define BRLAPI_NO_DEPRECATED
#include "brlapi.h"
#include "brlapi_protocol.h"
#include "brlapi_keyranges.h"

#include "cmd_brlapi.h"
#include "brl_cmds.h"
#include "brl_utils.h"
#include "embed.h"
#include "ttb.h"
#include "core.h"
#include "api_server.h"
#include "report.h"
#include "log.h"
#include "addresses.h"
#include "prefs.h"
#include "file.h"
#include "parse.h"
#include "timing.h"
#include "auth.h"
#include "io_misc.h"
#include "scr.h"
#include "charset.h"
#include "async_event.h"
#include "async_signal.h"
#include "thread.h"
#include "blink.h"

#ifdef __MINGW32__
#define LogSocketError(msg) logWindowsSocketError(msg)
#else /* __MINGW32__ */
#define LogSocketError(msg) logSystemError(msg)
#endif /* __MINGW32__ */

#ifdef __CYGWIN__
#undef PF_LOCAL
#endif /* __CYGWIN__ */

typedef enum {
  PARM_AUTH,
  PARM_HOST,
  PARM_STACKSIZE
} Parameters;

const char *const api_parameters[] = { "auth", "host", "stacksize", NULL };

static size_t stackSize;
static AsyncEvent *flushEvent;

#define WERR(x, y, ...) do { \
  logMessage(LOG_ERR, "writing error %d to %"PRIfd, y, x); \
  logMessage(LOG_ERR, __VA_ARGS__); \
  writeError(x, y); \
} while(0)
#define WEXC(fd, err, type, packet, size, ...) do { \
  logMessage(LOG_ERR, "writing exception %d to fd %"PRIfd, err, fd); \
  logMessage(LOG_ERR, __VA_ARGS__); \
  writeException(fd, err, type, packet, size); \
} while(0)

/* These CHECK* macros check whether a condition is true, and, if not, */
/* send back either a non-fatal error, or an exception */
#define CHECKERR(condition, error, msg, ...) \
if (!( condition )) { \
  WERR(c->fd, error, "%s not met: " msg, #condition, ## __VA_ARGS__); \
  return 0; \
} else { }
#define CHECKEXC(condition, error, msg, ...) \
if (!( condition )) { \
  WEXC(c->fd, error, type, packet, size, "%s not met: " msg, #condition, ## __VA_ARGS__); \
  return 0; \
} else { }

#ifdef brlapi_error
#undef brlapi_error
#endif

static brlapi_error_t brlapiserver_error;
#define brlapi_error brlapiserver_error

#define BRLAPI(fun) brlapiserver_ ## fun
#include "brlapi_common.h"

/** ask for \e brltty commands */
#define BRL_COMMANDS 0
/** ask for raw driver keycodes */
#define BRL_KEYCODES 1

/****************************************************************************/
/** GLOBAL TYPES AND VARIABLES                                              */
/****************************************************************************/

extern char *opt_brailleParameters;
extern char *cfg_brailleParameters;

typedef struct {
  unsigned int cursor;
  wchar_t *text;
  unsigned char *andAttr;
  unsigned char *orAttr;
} BrailleWindow;

typedef enum { TODISPLAY, EMPTY } BrlBufState;

typedef struct Subscription {
  brlapi_param_t parameter;
  uint64_t subparam;
  int flags;
  struct Subscription *prev, *next;
} Subscription;

typedef struct Connection {
  struct Connection *prev, *next;
  FileDescriptor fd;
  int auth;
  struct Tty *tty;
  int display_level;
  int raw, suspend;
  unsigned int how; /* how keys must be delivered to clients */
  uint8_t dots; /* whether client wants dots instead of translating to chars */
  BrailleWindow brailleWindow;
  BrlBufState brlbufstate;
  pthread_mutex_t brailleWindowMutex;
  KeyrangeList *acceptedKeys;
  pthread_mutex_t acceptedKeysMutex;
  time_t upTime;
  Packet packet;
  struct Subscription subscriptions;
} Connection;

typedef struct Tty {
  int focus;
  int number;
  struct Connection *connections;
  struct Tty *father; /* father */
  struct Tty **prevnext,*next; /* siblings */
  struct Tty *subttys; /* children */
} Tty;

/* Pointer to the connection accepter thread */
static pthread_t serverThread; /* server */
static pthread_t socketThreads[SERVER_SOCKET_LIMIT]; /* socket binding threads */
static int running; /* should threads be running? */
static char **socketHosts = NULL; /* socket local hosts */
static struct socketInfo {
  int addrfamily;
  FileDescriptor fd;
  char *host;
  char *port;
#ifdef __MINGW32__
  OVERLAPPED overl;
#endif /* __MINGW32__ */
} socketInfo[SERVER_SOCKET_LIMIT]; /* information for cleaning sockets */

static int serverSocketCount; /* number of sockets */
static int serverSocketsPending; /* number of sockets not opened yet */
pthread_mutex_t serverSocketsMutex;

/* Protects from connection addition / remove from the server thread */
pthread_mutex_t apiConnectionsMutex;

/* Protects the real driver's functions */
pthread_mutex_t apiDriverMutex;

/* Which connection currently has raw mode */
pthread_mutex_t apiRawMutex;
static Connection *rawConnection = NULL;
static Connection *suspendConnection = NULL;

static pthread_mutex_t paramMutex;

/* mutex lock order is as follows:
 * 1. apiConnectionsMutex
 * 2. apiRawMutex
 * 3. acceptedKeysMutex or brailleWindowMutex
 * 4. apiDriverMutex
*/

static Tty notty;
static Tty ttys;

static unsigned int unauthConnections;
static unsigned int unauthConnLog = 0;

/*
 * API states are
 * - stopped: No thread is running (hence no connection allowed).
 *   started: The server thread is running, accepting connections.
 * - unlinked: TrueBraille == &noBraille: API has no control on the driver.
 *   linked: TrueBraille != &noBraille: API controls the driver.
 * - core suspended: The core asked to keep the device closed.
 *   core active: The core asked has opened the device.
 * - device closed: API keeps the device closed.
 *   device opened: API has really opened the device.
 *
 * Combinations can be:
 * - initial: API stopped, unlinked, core suspended and device closed.
 * - started: API started, unlinked, core suspended and device closed.
 * - normal: API started, linked, core active and device opened.
 * - core suspend: API started, linked, core suspended but device opened.
 *   (BrlAPI-only output).
 * - full suspend: API started, linked, core suspended and device closed.
 * - brltty control: API started, core active and device opened, but unlinked.
 *
 * Other states don't make sense, since
 * - api needs to be started before being linked,
 * - the device can't remain closed if core is active,
 * - the core must resume before unlinking api (so as to let the api re-open
 *   the driver if necessary)
 */

/* Pointer to subroutines of the real braille driver, &noBraille when API is
 * unlinked  */
static const BrailleDriver *trueBraille;
static BrailleDriver ApiBraille;

/* Identication of the REAL braille driver currently used */

/* The following variable contains the size of the braille display */
/* stored as a pair of _network_-formatted integers */
static uint32_t displayDimensions[2] = { 0, 0 };
static unsigned int displaySize = 0;

static BrailleDisplay *disp; /* Parameter to pass to braille drivers */

static int coreActive; /* Whether core is active */
static int offline; /* Whether device is offline */
static int driverConstructed; /* Whether device is really opened, protected by apiDriverMutex */
static int driverConstructing; /* Whether device being constructed, protected by apiDriverMutex */
static wchar_t *coreWindowText; /* Last text written by the core */
static unsigned char *coreWindowDots; /* Last dots written by the core */
static int coreWindowCursor; /* Last cursor position set by the core */
pthread_mutex_t apiSuspendMutex; /* Protects use of driverConstructed state */

static const char *auth = BRLAPI_DEFAUTH;
static AuthDescriptor *authDescriptor;

#ifdef __MINGW32__
static WSADATA wsadata;
#endif /* __MINGW32__ */

static unsigned char cursorOverlay = 0;

/****************************************************************************/
/** SOME PROTOTYPES                                                        **/
/****************************************************************************/

extern void processParameters(char ***values, const char *const *names, const char *description, char *optionParameters, char *configuredParameters, const char *environmentVariable);
static int initializeAcceptedKeys(Connection *c, int how);
static void brlResize(BrailleDisplay *brl);
static void handleParamUpdate(Connection *c, brlapi_param_t param, uint64_t subparam, uint32_t flags, const void *data, size_t size);

/****************************************************************************/
/** DRIVER CAPABILITIES                                                    **/
/****************************************************************************/

/* Function : isRawCapable */
/* Returns !0 if the specified driver is raw capable, 0 if it is not. */
static int isRawCapable(const BrailleDriver *brl)
{
  return ((brl->readPacket!=NULL) && (brl->writePacket!=NULL) && (brl->reset!=NULL));
}

/* Function : isKeyCapable */
/* Returns !0 if driver can return specific keycodes, 0 if not. */
static int isKeyCapable(const BrailleDriver *brl)
{
  int ret;
  lockMutex(&apiDriverMutex);
  ret = ((brl->readKey!=NULL) && (brl->keyToCommand!=NULL)) || (disp && disp->keyNames!=NULL);
  unlockMutex(&apiDriverMutex);
  return ret;
}

/* Function : suspendDriver */
/* Close driver */
static void suspendDriver(BrailleDisplay *brl) {
  if (trueBraille == &noBraille) return; /* core unlinked api */
  logMessage(LOG_CATEGORY(SERVER_EVENTS), "driver suspended");
  lockMutex(&apiSuspendMutex);
  driverConstructed = 0;
  destructBrailleDriver();
  unlockMutex(&apiSuspendMutex);
}

/* Function : resumeDriver */
/* Re-open driver */
static int resumeDriver(BrailleDisplay *brl) {
  if (trueBraille == &noBraille) return 0; /* core unlinked api */
  driverConstructing = 1;
  lockMutex(&apiSuspendMutex);
  driverConstructed = constructBrailleDriver();
  if (driverConstructed) {
    logMessage(LOG_CATEGORY(SERVER_EVENTS), "driver resumed");
    handleParamUpdate(NULL, BRLAPI_PARAM_DEVICE_DRIVERNAME, 0, BRLAPI_PARAMF_GLOBAL, braille->definition.name, strlen(braille->definition.name));
    handleParamUpdate(NULL, BRLAPI_PARAM_DEVICE_DRIVERCODE, 0, BRLAPI_PARAMF_GLOBAL, braille->definition.code, strlen(braille->definition.code));
    handleParamUpdate(NULL, BRLAPI_PARAM_DEVICE_DRIVERVERSION, 0, BRLAPI_PARAMF_GLOBAL, braille->definition.version, strlen(braille->definition.version));
    if (disp) handleParamUpdate(NULL, BRLAPI_PARAM_DEVICE_MODELIDENTIFIER, 0, BRLAPI_PARAMF_GLOBAL, disp->keyBindings, strlen(disp->keyBindings));
    brlResize(brl);
    /* TODO: notify BRLAPI_PARAM_DEVICE_PORT, BRLAPI_PARAM_DEVICE_SPEED, BRLAPI_PARAM_DEVICE_ONLINE */
  }
  unlockMutex(&apiSuspendMutex);
  driverConstructing = 0;
  return driverConstructed;
}

/****************************************************************************/
/** PACKET HANDLING                                                        **/
/****************************************************************************/

/* Function : writeAck */
/* Sends an acknowledgement on the given socket */
static inline void writeAck(FileDescriptor fd)
{
  brlapiserver_writePacket(fd,BRLAPI_PACKET_ACK,NULL,0);
}

/* Function : writeError */
/* Sends the given non-fatal error on the given socket */
static void writeError(FileDescriptor fd, unsigned int err)
{
  uint32_t code = htonl(err);
  logMessage(LOG_CATEGORY(SERVER_EVENTS), "error %u on fd %"PRIfd, err, fd);
  brlapiserver_writePacket(fd,BRLAPI_PACKET_ERROR,&code,sizeof(code));
}

/* Function : writeException */
/* Sends the given error code on the given socket */
static void writeException(FileDescriptor fd, unsigned int err, brlapi_packetType_t type, const brlapi_packet_t *packet, size_t size)
{
  int hdrsize, esize;
  brlapi_packet_t epacket;
  brlapi_errorPacket_t * errorPacket = &epacket.error;
  logMessage(LOG_CATEGORY(SERVER_EVENTS), "exception %u for packet type %lu on fd %"PRIfd, err, (unsigned long)type, fd);
  hdrsize = sizeof(errorPacket->code)+sizeof(errorPacket->type);
  errorPacket->code = htonl(err);
  errorPacket->type = htonl(type);
  esize = MIN(size, BRLAPI_MAXPACKETSIZE-hdrsize);
  if ((packet!=NULL) && (size!=0)) memcpy(&errorPacket->packet, &packet->data, esize);
  brlapiserver_writePacket(fd,BRLAPI_PACKET_EXCEPTION,&epacket.data, hdrsize+esize);
}

static void writeKey(FileDescriptor fd, brlapi_keyCode_t key) {
  uint32_t buf[2];
  buf[0] = htonl(key >> 32);
  buf[1] = htonl(key & 0xffffffff);
  logMessage(LOG_CATEGORY(SERVER_EVENTS), "writing key %08"PRIx32" %08"PRIx32" to fd %"PRIfd,buf[0],buf[1],fd);
  brlapiserver_writePacket(fd,BRLAPI_PACKET_KEY,&buf,sizeof(buf));
}

typedef int(*PacketHandler)(Connection *, brlapi_packetType_t, brlapi_packet_t *, size_t);

typedef struct { /* packet handlers */
  PacketHandler getDriverName;
  PacketHandler getModelIdentifier;
  PacketHandler getDisplaySize;
  PacketHandler enterTtyMode;
  PacketHandler setFocus;
  PacketHandler leaveTtyMode;
  PacketHandler ignoreKeyRanges;
  PacketHandler acceptKeyRanges;
  PacketHandler write;
  PacketHandler enterRawMode;
  PacketHandler leaveRawMode;
  PacketHandler packet;
  PacketHandler suspendDriver;
  PacketHandler resumeDriver;
  PacketHandler parameterValue;
  PacketHandler parameterRequest;
} PacketHandlers;

/****************************************************************************/
/** BRAILLE WINDOWS MANAGING                                               **/
/****************************************************************************/

/* Function : allocBrailleWindow */
/* Allocates and initializes the members of a BrailleWindow structure */
/* Uses displaySize to determine size of allocated buffers */
/* Returns to report success, -1 on errors */
static int allocBrailleWindow(BrailleWindow *brailleWindow)
{
  if (!(brailleWindow->text = malloc(displaySize*sizeof(wchar_t)))) goto out;
  if (!(brailleWindow->andAttr = malloc(displaySize))) goto outText;
  if (!(brailleWindow->orAttr = malloc(displaySize))) goto outAnd;

  wmemset(brailleWindow->text, WC_C(' '), displaySize);
  memset(brailleWindow->andAttr, 0xFF, displaySize);
  memset(brailleWindow->orAttr, 0x00, displaySize);
  brailleWindow->cursor = 0;
  return 0;

outAnd:
  free(brailleWindow->andAttr);

outText:
  free(brailleWindow->text);

out:
  return -1;
}

/* Function: freeBrailleWindow */
/* Frees the fields of a BrailleWindow structure */
static void freeBrailleWindow(BrailleWindow *brailleWindow)
{
  free(brailleWindow->text); brailleWindow->text = NULL;
  free(brailleWindow->andAttr); brailleWindow->andAttr = NULL;
  free(brailleWindow->orAttr); brailleWindow->orAttr = NULL;
}

static unsigned char
getCursorOverlay (BrailleDisplay *brl) {
  if (prefs.showScreenCursor && !brl->hideCursor) {
    BlinkDescriptor *blink = &screenCursorBlinkDescriptor;
    requireBlinkDescriptor(blink);

    if (isBlinkVisible(blink)) {
      return getScreenCursorDots();
    }
  }

  return 0;
}

/* Function: getDots */
/* Returns the braille dots corresponding to a BrailleWindow structure */
/* No allocation of buf is performed */
static void getDots(const BrailleWindow *brailleWindow, unsigned char *buf)
{
  int i;
  unsigned char c;
  for (i=0; i<displaySize; i++) {
    c = convertCharacterToDots(textTable, brailleWindow->text[i]);
    buf[i] = (c & brailleWindow->andAttr[i]) | brailleWindow->orAttr[i];
  }

  if (brailleWindow->cursor) {
    buf[brailleWindow->cursor-1] |= cursorOverlay;
  }
}

/****************************************************************************/
/** CONNECTIONS MANAGING                                                   **/
/****************************************************************************/

/* Function : createConnection */
/* Creates a connection */
static Connection *createConnection(FileDescriptor fd, time_t currentTime)
{
  Connection *c =  malloc(sizeof(Connection));
  if (c==NULL) goto out;

  c->auth = -1;
  c->fd = fd;
  c->tty = NULL;
  c->display_level = 0;
  c->raw = 0;
  c->suspend = 0;
  c->brlbufstate = EMPTY;

  {
    pthread_mutexattr_t mattr;

    pthread_mutexattr_init(&mattr);
    pthread_mutexattr_settype(&mattr, PTHREAD_MUTEX_RECURSIVE);

    pthread_mutex_init(&c->brailleWindowMutex,&mattr);
    setAddressName(&c->brailleWindowMutex, "apiBrailleWindowMutex[" PRIfd "]", fd);

    pthread_mutex_init(&c->acceptedKeysMutex,&mattr);
    setAddressName(&c->acceptedKeysMutex, "apiAcceptedKeysMutex[" PRIfd "]", fd);
  }

  c->how = 0;
  c->dots = 1;
  c->acceptedKeys = NULL;
  c->upTime = currentTime;
  c->brailleWindow.text = NULL;
  c->brailleWindow.andAttr = NULL;
  c->brailleWindow.orAttr = NULL;
  if (brlapi_initializePacket(&c->packet))
    goto outmalloc;
  c->subscriptions.next = &c->subscriptions;
  c->subscriptions.prev = &c->subscriptions;
  return c;

outmalloc:
  free(c);
out:
  if (fd != INVALID_FILE_DESCRIPTOR) {
    writeError(fd,BRLAPI_ERROR_NOMEM);
    closeFileDescriptor(fd);
  }
  return NULL;
}

/* Function : freeConnection */
/* Frees all resources associated to a connection */
static void freeConnection(Connection *c)
{
  if (c->fd != INVALID_FILE_DESCRIPTOR) {
    if (c->auth != 1) unauthConnections--;
    closeFileDescriptor(c->fd);
  }

  pthread_mutex_destroy(&c->brailleWindowMutex);
  unsetAddressName(&c->brailleWindowMutex);

  pthread_mutex_destroy(&c->acceptedKeysMutex);
  unsetAddressName(&c->acceptedKeysMutex);

  freeBrailleWindow(&c->brailleWindow);
  freeKeyrangeList(&c->acceptedKeys);
  free(c);
}

/* Function : addConnection */
/* Creates a connection and adds it to the connection list */
static void __addConnection(Connection *c, Connection *connections)
{
  c->next = connections->next;
  c->prev = connections;
  connections->next->prev = c;
  connections->next = c;
}
static void addConnection(Connection *c, Connection *connections)
{
  lockMutex(&apiConnectionsMutex);
  __addConnection(c,connections);
  unlockMutex(&apiConnectionsMutex);
}

/* Function : removeConnection */
/* Removes the connection from the list */
static void __removeConnection(Connection *c)
{
  c->prev->next = c->next;
  c->next->prev = c->prev;
}
static void removeConnection(Connection *c)
{
  lockMutex(&apiConnectionsMutex);
  __removeConnection(c);
  unlockMutex(&apiConnectionsMutex);
}

/* Function: removeFreeConnection */
/* Removes the connection from the list and frees its resources */
static void removeFreeConnection(Connection *c)
{
  removeConnection(c);
  freeConnection(c);
}

/****************************************************************************/
/** TTYs MANAGING                                                          **/
/****************************************************************************/

/* Function: newTty */
/* creates a new tty and inserts it in the hierarchy */
static inline Tty *newTty(Tty *father, int number)
{
  Tty *tty;
  if (!(tty = calloc(1,sizeof(*tty)))) goto out;
  if (!(tty->connections = createConnection(INVALID_FILE_DESCRIPTOR,0))) goto outtty;
  tty->connections->next = tty->connections->prev = tty->connections;
  tty->number = number;
  tty->focus = SCR_NO_VT;
  tty->father = father;
  tty->prevnext = &father->subttys;
  if ((tty->next = father->subttys))
    tty->next->prevnext = &tty->next;
  father->subttys = tty;
  return tty;

outtty:
  free(tty);
out:
  return NULL;
}

/* Function: removeTty */
/* removes an unused tty from the hierarchy */
static inline void removeTty(Tty *toremove)
{
  if (toremove->next)
    toremove->next->prevnext = toremove->prevnext;
  *(toremove->prevnext) = toremove->next;
}

/* Function: freeTty */
/* frees a tty */
static inline void freeTty(Tty *tty)
{
  freeConnection(tty->connections);
  free(tty);
}

/****************************************************************************/
/** COMMUNICATION PROTOCOL HANDLING                                        **/
/****************************************************************************/

/* Function logRequest */
/* Logs the given request */
static inline void logRequest(brlapi_packetType_t type, FileDescriptor fd)
{
  logMessage(LOG_CATEGORY(SERVER_EVENTS), "received %s request on fd %"PRIfd, brlapiserver_getPacketTypeName(type), fd);
}

static int handleGetDriver(Connection *c, brlapi_packetType_t type, size_t size, const char *str)
{
  int len = strlen(str);
  CHECKERR(size==0,BRLAPI_ERROR_INVALID_PACKET,"packet should be empty");
  CHECKERR(!c->raw,BRLAPI_ERROR_ILLEGAL_INSTRUCTION,"not allowed in raw mode");
  brlapiserver_writePacket(c->fd, type, str, len+1);
  return 0;
}

static int handleGetDriverName(Connection *c, brlapi_packetType_t type, brlapi_packet_t *packet, size_t size)
{
  return handleGetDriver(c, type, size, braille->definition.name);
}

static int handleGetModelIdentifier(Connection *c, brlapi_packetType_t type, brlapi_packet_t *packet, size_t size)
{
  return handleGetDriver(c, type, size, disp->keyBindings);
}

static int handleGetDisplaySize(Connection *c, brlapi_packetType_t type, brlapi_packet_t *packet, size_t size)
{
  CHECKERR(size==0,BRLAPI_ERROR_INVALID_PACKET,"packet should be empty");
  CHECKERR(!c->raw,BRLAPI_ERROR_ILLEGAL_INSTRUCTION,"not allowed in raw mode");
  brlapiserver_writePacket(c->fd,BRLAPI_PACKET_GETDISPLAYSIZE,&displayDimensions[0],sizeof(displayDimensions));
  return 0;
}

static int handleEnterTtyMode(Connection *c, brlapi_packetType_t type, brlapi_packet_t *packet, size_t size)
{
  uint32_t * ints = &packet->uint32;
  uint32_t nbTtys;
  int how;
  unsigned int n;
  unsigned char *p = packet->data;
  char name[BRLAPI_MAXNAMELENGTH+1];
  Tty *tty,*tty2,*tty3;
  uint32_t *ptty;
  size_t remaining = size;
  CHECKERR((!c->raw),BRLAPI_ERROR_ILLEGAL_INSTRUCTION,"not allowed in raw mode");
  CHECKERR(remaining>=sizeof(uint32_t), BRLAPI_ERROR_INVALID_PACKET, "packet too small");
  p += sizeof(uint32_t); remaining -= sizeof(uint32_t);
  nbTtys = ntohl(ints[0]);
  CHECKERR(remaining>=nbTtys*sizeof(uint32_t), BRLAPI_ERROR_INVALID_PACKET, "packet too small for provided number of ttys");
  p += nbTtys*sizeof(uint32_t); remaining -= nbTtys*sizeof(uint32_t);
  CHECKERR(*p<=BRLAPI_MAXNAMELENGTH, BRLAPI_ERROR_INVALID_PARAMETER, "driver name too long");
  n = *p; p++; remaining--;
  CHECKERR(remaining==n, BRLAPI_ERROR_INVALID_PACKET,"packet size doesn't match format");
  memcpy(name, p, n);
  name[n] = '\0';
  if (!*name) how = BRL_COMMANDS; else {
    CHECKERR(!strcmp(name, trueBraille->definition.name), BRLAPI_ERROR_INVALID_PARAMETER, "wrong driver name");
    CHECKERR(isKeyCapable(trueBraille), BRLAPI_ERROR_OPNOTSUPP, "driver doesn't support raw keycodes");
    how = BRL_KEYCODES;
  }
  freeBrailleWindow(&c->brailleWindow); /* In case of multiple enterTtyMode requests */

  if ((initializeAcceptedKeys(c, how)==-1) || (allocBrailleWindow(&c->brailleWindow)==-1)) {
    logMessage(LOG_WARNING,"Failed to allocate some resources");
    freeKeyrangeList(&c->acceptedKeys);
    WERR(c->fd,BRLAPI_ERROR_NOMEM, "no memory for accepted keys");
    return 0;
  }

  lockMutex(&apiConnectionsMutex);
  tty = tty2 = &ttys;

  for (ptty=ints+1; ptty<=ints+nbTtys; ptty++) {
    for (tty2=tty->subttys; tty2; tty2=tty2->next) {
      if (tty2->number == ntohl(*ptty)) break;
    }

    if (!tty2) break;
    tty = tty2;
    logMessage(LOG_CATEGORY(SERVER_EVENTS), "tty %#010lx ok",(unsigned long)ntohl(*ptty));
  }

  if (!tty2) {
    /* we were stopped at some point because the path doesn't exist yet */
    if (c->tty) {
      /* uhu, we already got a tty, but not this one, since the path
       * doesn't exist yet. This is forbidden. */
      unlockMutex(&apiConnectionsMutex);
      WERR(c->fd, BRLAPI_ERROR_INVALID_PARAMETER, "already having another tty");
      freeBrailleWindow(&c->brailleWindow);
      return 0;
    }
    /* ok, allocate path */
    /* we lock the entire subtree for easier cleanup */
    if (!(tty2 = newTty(tty,ntohl(*ptty)))) {
      unlockMutex(&apiConnectionsMutex);
      WERR(c->fd,BRLAPI_ERROR_NOMEM, "no memory for new tty");
      freeBrailleWindow(&c->brailleWindow);
      return 0;
    }
    ptty++;
    logMessage(LOG_CATEGORY(SERVER_EVENTS), "allocated tty %#010lx",(unsigned long)ntohl(*(ptty-1)));
    for (; ptty<=ints+nbTtys; ptty++) {
      if (!(tty2 = newTty(tty2,ntohl(*ptty)))) {
        /* gasp, couldn't allocate :/, clean tree */
        for (tty2 = tty->subttys; tty2; tty2 = tty3) {
          tty3 = tty2->subttys;
          freeTty(tty2);
        }
        unlockMutex(&apiConnectionsMutex);
        WERR(c->fd,BRLAPI_ERROR_NOMEM, "no memory for new tty");
        freeBrailleWindow(&c->brailleWindow);
        return 0;
      }
      logMessage(LOG_CATEGORY(SERVER_EVENTS), "allocated tty %#010lx",(unsigned long)ntohl(*ptty));
    }
    tty = tty2;
  }
  if (c->tty) {
    unlockMutex(&apiConnectionsMutex);
    if (c->tty == tty) {
      if (c->how==how) {
	WERR(c->fd, BRLAPI_ERROR_ILLEGAL_INSTRUCTION, "already controlling tty %#010x", c->tty->number);
      } else {
        /* Here one is in the case where the client tries to change */
        /* from BRL_KEYCODES to BRL_COMMANDS, or something like that */
        /* For the moment this operation is not supported */
        /* A client that wants to do that should first LeaveTty() */
        /* and then get it again, risking to lose it */
        WERR(c->fd,BRLAPI_ERROR_OPNOTSUPP, "Switching from BRL_KEYCODES to BRL_COMMANDS not supported yet");
      }
      return 0;
    } else {
      /* uhu, we already got a tty, but not this one: this is forbidden. */
      WERR(c->fd, BRLAPI_ERROR_INVALID_PARAMETER, "already having a tty");
      return 0;
    }
  }
  c->tty = tty;
  c->how = how;
  __removeConnection(c);
  __addConnection(c,tty->connections);
  unlockMutex(&apiConnectionsMutex);
  writeAck(c->fd);
  logMessage(LOG_CATEGORY(SERVER_EVENTS), "fd %"PRIfd" taking control of tty %#010x (how=%d)",c->fd,tty->number,how);
  return 0;
}

static int handleSetFocus(Connection *c, brlapi_packetType_t type, brlapi_packet_t *packet, size_t size)
{
  uint32_t * ints = &packet->uint32;
  CHECKEXC(!c->raw,BRLAPI_ERROR_ILLEGAL_INSTRUCTION,"not allowed in raw mode");
  CHECKEXC(c->tty,BRLAPI_ERROR_ILLEGAL_INSTRUCTION,"not allowed out of tty mode");
  c->tty->focus = ntohl(ints[0]);
  logMessage(LOG_CATEGORY(SERVER_EVENTS), "focus on window %#010x from fd%"PRIfd,c->tty->focus,c->fd);
  asyncSignalEvent(flushEvent, NULL);
  return 0;
}

/* Function doLeaveTty */
/* handles a connection leaving its tty */
static void doLeaveTty(Connection *c)
{
  Tty *tty = c->tty;
  logMessage(LOG_CATEGORY(SERVER_EVENTS), "fd %"PRIfd" releasing tty %#010x",c->fd,tty->number);
  c->tty = NULL;
  lockMutex(&apiConnectionsMutex);
  __removeConnection(c);
  __addConnection(c,notty.connections);
  unlockMutex(&apiConnectionsMutex);
  freeKeyrangeList(&c->acceptedKeys);
  freeBrailleWindow(&c->brailleWindow);
}

static int handleLeaveTtyMode(Connection *c, brlapi_packetType_t type, brlapi_packet_t *packet, size_t size)
{
  CHECKERR(!c->raw,BRLAPI_ERROR_ILLEGAL_INSTRUCTION,"not allowed in raw mode");
  CHECKERR(c->tty,BRLAPI_ERROR_ILLEGAL_INSTRUCTION,"not allowed out of tty mode");
  doLeaveTty(c);
  writeAck(c->fd);
  return 0;
}

static int handleKeyRanges(Connection *c, brlapi_packetType_t type, brlapi_packet_t *packet, size_t size)
{
  int res = 0;
  brlapi_keyCode_t x,y;
  uint32_t (*ints)[4] = (uint32_t (*)[4]) packet;
  unsigned int i;
  CHECKERR(!c->raw,BRLAPI_ERROR_ILLEGAL_INSTRUCTION,"not allowed in raw mode");
  CHECKERR(c->tty,BRLAPI_ERROR_ILLEGAL_INSTRUCTION,"not allowed out of tty mode");
  CHECKERR(!(size%(2*sizeof(brlapi_keyCode_t))),BRLAPI_ERROR_INVALID_PACKET,"wrong packet size");
  lockMutex(&c->acceptedKeysMutex);
  for (i=0; i<size/(2*sizeof(brlapi_keyCode_t)); i++) {
    x = ((brlapi_keyCode_t)ntohl(ints[i][0]) << 32) | ntohl(ints[i][1]);
    y = ((brlapi_keyCode_t)ntohl(ints[i][2]) << 32) | ntohl(ints[i][3]);
    logMessage(LOG_CATEGORY(SERVER_EVENTS), "fd %"PRIfd" range: [%016"BRLAPI_PRIxKEYCODE"..%016"BRLAPI_PRIxKEYCODE"]",c->fd,x,y);
    if (type==BRLAPI_PACKET_IGNOREKEYRANGES) res = removeKeyrange(x,y,&c->acceptedKeys);
    else res = addKeyrange(x,y,&c->acceptedKeys);
    if (res==-1) {
      /* XXX: humf, in the middle of keycode updates :( */
      WERR(c->fd,BRLAPI_ERROR_NOMEM,"no memory for key range");
      break;
    }
  }
  unlockMutex(&c->acceptedKeysMutex);
  if (!res) writeAck(c->fd);
  return 0;
}

static void
logConversionDecision (Connection *connection, const char *charset, const char *decision) {
  logMessage(LOG_CATEGORY(SERVER_EVENTS),
    "fd %"PRIfd" charset %s %s",
    connection->fd, charset, decision
  );
}

static void
logConversionResult (Connection *connection, unsigned int chars, unsigned int bytes) {
  logMessage(LOG_CATEGORY(SERVER_EVENTS),
    "fd %"PRIfd" wrote %d characters %d bytes",
    connection->fd, chars, bytes
  );
}

static void
convertFromLatin1 (Connection *c, unsigned int rbeg, unsigned int rsiz, const unsigned char *text, unsigned int textLen) {
  for (int i=0; i<rsiz; i+=1) {
    c->brailleWindow.text[rbeg-1+i] = text[i];
  }

  logConversionResult(c, rsiz, rsiz);
}

static int
convertFromUTF8 (Connection *c, wchar_t *outBuff, size_t *outLeft, const char *inBuff, size_t *inLeft) {
  wchar_t *out = outBuff;
  const char *in = inBuff;

  while ((*outLeft > 0) && (*inLeft > 0)) {
    wint_t wc = convertUtf8ToWchar(&in, inLeft);
    if (wc == WEOF) return 0;

    *out++ = wc;
    *outLeft -= 1;
  }

  logConversionResult(c, (out - outBuff), (in - inBuff));
  return 1;
}

static int handleWrite(Connection *c, brlapi_packetType_t type, brlapi_packet_t *packet, size_t size)
{
  brlapi_writeArgumentsPacket_t *wa = &packet->writeArguments;
  unsigned char *text = NULL, *orAttr = NULL, *andAttr = NULL;
  unsigned int rbeg, rsiz, textLen = 0;
  int cursor = -1;
  unsigned char *p = &wa->data;
  int remaining = size;
  char *charset = NULL;
  unsigned int charsetLen = 0;
  CHECKEXC(remaining>=sizeof(wa->flags), BRLAPI_ERROR_INVALID_PACKET, "packet too small for flags");
  CHECKERR(!c->raw,BRLAPI_ERROR_ILLEGAL_INSTRUCTION,"not allowed in raw mode");
  CHECKERR(c->tty,BRLAPI_ERROR_ILLEGAL_INSTRUCTION,"not allowed out of tty mode");
  wa->flags = ntohl(wa->flags);
  if ((remaining==sizeof(wa->flags))&&(wa->flags==0)) {
    c->brlbufstate = EMPTY;
    return 0;
  }
  remaining -= sizeof(wa->flags); /* flags */
  CHECKEXC((wa->flags & BRLAPI_WF_DISPLAYNUMBER)==0, BRLAPI_ERROR_OPNOTSUPP, "display number not yet supported");
  if (wa->flags & BRLAPI_WF_REGION) {
    CHECKEXC(remaining>2*sizeof(uint32_t), BRLAPI_ERROR_INVALID_PACKET, "packet too small for region");
    rbeg = ntohl( *((uint32_t *) p) );
    p += sizeof(uint32_t); remaining -= sizeof(uint32_t); /* region begin */
    rsiz = ntohl( *((uint32_t *) p) );
    p += sizeof(uint32_t); remaining -= sizeof(uint32_t); /* region size */

    CHECKEXC(
      (rbeg >= 1) && (rbeg <= displaySize),
      BRLAPI_ERROR_INVALID_PARAMETER, "invalid region start"
    );

    CHECKEXC(
      (rsiz > 0) && (rsiz <= displaySize),
      BRLAPI_ERROR_INVALID_PARAMETER, "invalid region size"
    );

    CHECKEXC(
      ((rbeg + rsiz - 1) <= displaySize),
      BRLAPI_ERROR_INVALID_PARAMETER, "invalid region"
    );
  } else {
    logMessage(LOG_CATEGORY(SERVER_EVENTS), "warning: fd %"PRIfd" uses deprecated regionBegin=0 and regionSize = 0",c->fd);
    rbeg = 1;
    rsiz = displaySize;
  }
  if (wa->flags & BRLAPI_WF_TEXT) {
    CHECKEXC(remaining>=sizeof(uint32_t), BRLAPI_ERROR_INVALID_PACKET, "packet too small for text length");
    textLen = ntohl( *((uint32_t *) p) );
    p += sizeof(uint32_t); remaining -= sizeof(uint32_t); /* text size */
    CHECKEXC(remaining>=textLen, BRLAPI_ERROR_INVALID_PACKET, "packet too small for text");
    text = p;
    p += textLen; remaining -= textLen; /* text */
  }
  if (wa->flags & BRLAPI_WF_ATTR_AND) {
    CHECKEXC(remaining>=rsiz, BRLAPI_ERROR_INVALID_PACKET, "packet too small for And mask");
    andAttr = p;
    p += rsiz; remaining -= rsiz; /* and attributes */
  }
  if (wa->flags & BRLAPI_WF_ATTR_OR) {
    CHECKEXC(remaining>=rsiz, BRLAPI_ERROR_INVALID_PACKET, "packet too small for Or mask");
    orAttr = p;
    p += rsiz; remaining -= rsiz; /* or attributes */
  }
  if (wa->flags & BRLAPI_WF_CURSOR) {
    uint32_t u32;
    CHECKEXC(remaining>=sizeof(uint32_t), BRLAPI_ERROR_INVALID_PACKET, "packet too small for cursor");
    memcpy(&u32, p, sizeof(uint32_t));
    cursor = ntohl(u32);
    p += sizeof(uint32_t); remaining -= sizeof(uint32_t); /* cursor */
    CHECKEXC(cursor<=displaySize, BRLAPI_ERROR_INVALID_PACKET, "wrong cursor");
  }
  if (wa->flags & BRLAPI_WF_CHARSET) {
    CHECKEXC(wa->flags & BRLAPI_WF_TEXT, BRLAPI_ERROR_INVALID_PACKET, "charset requires text");
    CHECKEXC(remaining>=1, BRLAPI_ERROR_INVALID_PACKET, "packet too small for charset length");
    charsetLen = *p++; remaining--; /* charset length */
    CHECKEXC(remaining>=charsetLen, BRLAPI_ERROR_INVALID_PACKET, "packet too small for charset");
    charset = (char *) p;
    p += charsetLen; remaining -= charsetLen; /* charset name */
  }
  CHECKEXC(remaining==0, BRLAPI_ERROR_INVALID_PACKET, "packet too big");
  /* Here the whole packet has been checked */

  if (text) {
    int isUTF8 = 0;
    int isLatin1 = 0;

#ifndef HAVE_ALLOCA_H
    char charsetBuffer[0X20];
#endif /* HAVE_ALLOCA_H */

    if (charset) {
      charset[charsetLen] = 0; /* we have room for this */
    } else {
      lockCharset(0);
      const char *name = getCharset();

      if (name) {
        size_t length = strlen(name);

#ifdef HAVE_ALLOCA_H
        size_t size = length + 1;
        charset = alloca(size);
        strcpy(charset, name);
#else /* HAVE_ALLOCA_H */
        if (length < sizeof(charsetBuffer)) {
          strcpy(charsetBuffer, name);
          charset = charsetBuffer;
        }
#endif /* HAVE_ALLOCA_H */

        if (charset) charsetLen = length;
      }

      unlockCharset();
    }

    if (charset) {
      if (isCharsetUTF8(charset)) {
        isUTF8 = 1;
      } else if (isCharsetLatin1(charset)) {
        isLatin1 = 1;
      } else {
#ifndef HAVE_ICONV_H
        CHECKEXC(0, BRLAPI_ERROR_OPNOTSUPP, "charset conversion not supported (enable iconv?)");
#endif /* !HAVE_ICONV_H */
      }
    }

    if (isUTF8) {
      logConversionDecision(c, "UTF-8", "internal conversion");

      size_t outLeft = rsiz;
      wchar_t outBuff[outLeft];

      size_t inLeft = textLen;
      const char *inBuff = (char *)text;

      CHECKEXC(
        convertFromUTF8(c, outBuff, &outLeft, inBuff, &inLeft),
        BRLAPI_ERROR_INVALID_PACKET, "invalid charset conversion"
      );

      CHECKEXC(!inLeft, BRLAPI_ERROR_INVALID_PACKET, "text too big");
      CHECKEXC(!outLeft, BRLAPI_ERROR_INVALID_PACKET, "text too small");

      lockMutex(&c->brailleWindowMutex);
      wmemcpy(c->brailleWindow.text+rbeg-1, outBuff, rsiz);
    } else if (isLatin1) {
      logConversionDecision(c, "ISO_8859-1", "internal conversion");
      lockMutex(&c->brailleWindowMutex);
      convertFromLatin1(c, rbeg, rsiz, text, textLen);
    }

#ifdef HAVE_ICONV_H
    else if (charset) {
      logConversionDecision(c, charset, "iconv conversion");

      wchar_t textBuf[rsiz];
      char *in = (char *) text, *out = (char *) textBuf;
      size_t sin = textLen, sout = sizeof(textBuf);

      iconv_t conv = iconv_open(getWcharCharset(), charset);
      CHECKEXC((conv != (iconv_t)(-1)), BRLAPI_ERROR_INVALID_PACKET, "invalid charset");
      size_t res = iconv(conv,&in,&sin,&out,&sout);
      iconv_close(conv);

      CHECKEXC((res != (size_t)-1), BRLAPI_ERROR_INVALID_PACKET, "invalid charset conversion");
      CHECKEXC(!sin, BRLAPI_ERROR_INVALID_PACKET, "text too big");
      CHECKEXC(!sout, BRLAPI_ERROR_INVALID_PACKET, "text too small");
      logConversionResult(c, rsiz, textLen);

      lockMutex(&c->brailleWindowMutex);
      wmemcpy(c->brailleWindow.text+rbeg-1, textBuf, rsiz);
    }
#endif /* HAVE_ICONV_H */

    else {
      logConversionDecision(c, "ISO_8859-1", "assumed");
      lockMutex(&c->brailleWindowMutex);
      convertFromLatin1(c, rbeg, rsiz, text, textLen);
    }

    // Forget the charset in case it's pointing to a local buffer.
    // This occurs when getCharset() is saved and alloca() isn't available.
    charset = NULL;
    charsetLen = 0;

    if (!andAttr) memset(c->brailleWindow.andAttr+rbeg-1,0xFF,rsiz);
    if (!orAttr)  memset(c->brailleWindow.orAttr+rbeg-1,0x00,rsiz);
  } else {
    lockMutex(&c->brailleWindowMutex);
  }

  if (andAttr) memcpy(c->brailleWindow.andAttr+rbeg-1,andAttr,rsiz);
  if (orAttr) memcpy(c->brailleWindow.orAttr+rbeg-1,orAttr,rsiz);
  if (cursor >= 0) c->brailleWindow.cursor = cursor;

  c->brlbufstate = TODISPLAY;
  unlockMutex(&c->brailleWindowMutex);
  asyncSignalEvent(flushEvent, NULL);
  return 0;
}

static int checkDriverSpecificModePacket(Connection *c, brlapi_packet_t *packet, size_t size)
{
  brlapi_getDriverSpecificModePacket_t *getDevicePacket = &packet->getDriverSpecificMode;
  int remaining = size;
  CHECKERR(remaining>sizeof(uint32_t), BRLAPI_ERROR_INVALID_PACKET, "packet too small");
  remaining -= sizeof(uint32_t);
  CHECKERR(ntohl(getDevicePacket->magic)==BRLAPI_DEVICE_MAGIC,BRLAPI_ERROR_INVALID_PARAMETER, "wrong magic number");
  remaining--;
  CHECKERR(getDevicePacket->nameLength<=BRLAPI_MAXNAMELENGTH && getDevicePacket->nameLength == strlen(trueBraille->definition.name), BRLAPI_ERROR_INVALID_PARAMETER, "wrong driver length");
  CHECKERR(remaining==getDevicePacket->nameLength, BRLAPI_ERROR_INVALID_PACKET, "wrong packet size");
  CHECKERR(((!strncmp(&getDevicePacket->name, trueBraille->definition.name, remaining))), BRLAPI_ERROR_INVALID_PARAMETER, "wrong driver name");
  return 1;
}

static int handleEnterRawMode(Connection *c, brlapi_packetType_t type, brlapi_packet_t *packet, size_t size)
{
  CHECKERR(!c->raw, BRLAPI_ERROR_ILLEGAL_INSTRUCTION,"not allowed in raw mode");
  if (!checkDriverSpecificModePacket(c, packet, size)) return 0;
  CHECKERR(isRawCapable(trueBraille), BRLAPI_ERROR_OPNOTSUPP, "driver doesn't support Raw mode");
  lockMutex(&apiRawMutex);
  if (rawConnection || suspendConnection) {
    WERR(c->fd,BRLAPI_ERROR_DEVICEBUSY,"driver busy (%s)", rawConnection?"raw":"suspend");
    unlockMutex(&apiRawMutex);
    return 0;
  }
  lockMutex(&apiDriverMutex);
  if (!driverConstructed && !driverConstructing && (!disp || !resumeDriver(disp))) {
    WERR(c->fd, BRLAPI_ERROR_DRIVERERROR,"driver resume error");
    unlockMutex(&apiDriverMutex);
    unlockMutex(&apiRawMutex);
    return 0;
  }
  unlockMutex(&apiDriverMutex);
  c->raw = 1;
  rawConnection = c;
  unlockMutex(&apiRawMutex);
  writeAck(c->fd);
  return 0;
}

static int handleLeaveRawMode(Connection *c, brlapi_packetType_t type, brlapi_packet_t *packet, size_t size)
{
  CHECKERR(c->raw,BRLAPI_ERROR_ILLEGAL_INSTRUCTION,"not allowed out of raw mode");
  logMessage(LOG_CATEGORY(SERVER_EVENTS), "fd %"PRIfd" going out of raw mode",c->fd);
  lockMutex(&apiRawMutex);
  c->raw = 0;
  rawConnection = NULL;
  unlockMutex(&apiRawMutex);
  writeAck(c->fd);
  return 0;
}

static int handlePacket(Connection *c, brlapi_packetType_t type, brlapi_packet_t *packet, size_t size)
{
  CHECKEXC(c->raw,BRLAPI_ERROR_ILLEGAL_INSTRUCTION,"not allowed out of raw mode");
  lockMutex(&apiDriverMutex);
  trueBraille->writePacket(disp,&packet->data,size);
  unlockMutex(&apiDriverMutex);
  return 0;
}

static int handleSuspendDriver(Connection *c, brlapi_packetType_t type, brlapi_packet_t *packet, size_t size)
{
  if (!checkDriverSpecificModePacket(c, packet, size)) return 0;
  CHECKERR(!c->suspend,BRLAPI_ERROR_ILLEGAL_INSTRUCTION, "not allowed in suspend mode");
  lockMutex(&apiRawMutex);
  if (suspendConnection || rawConnection) {
    WERR(c->fd, BRLAPI_ERROR_DEVICEBUSY,"driver busy (%s)", rawConnection?"raw":"suspend");
    unlockMutex(&apiRawMutex);
    return 0;
  }
  c->suspend = 1;
  suspendConnection = c;
  unlockMutex(&apiRawMutex);
  lockMutex(&apiDriverMutex);
  if (driverConstructed) suspendDriver(disp);
  unlockMutex(&apiDriverMutex);
  writeAck(c->fd);
  return 0;
}

static int handleResumeDriver(Connection *c, brlapi_packetType_t type, brlapi_packet_t *packet, size_t size)
{
  CHECKERR(c->suspend,BRLAPI_ERROR_ILLEGAL_INSTRUCTION, "not allowed out of suspend mode");
  lockMutex(&apiRawMutex);
  c->suspend = 0;
  suspendConnection = NULL;
  unlockMutex(&apiRawMutex);
  lockMutex(&apiDriverMutex);
  if (!driverConstructed && !driverConstructing) resumeDriver(disp);
  unlockMutex(&apiDriverMutex);
  writeAck(c->fd);
  return 0;
}

/* checkParamRead: check that the parameter makes sense for reading */
static int checkParamRead(Connection *c, brlapi_param_t param, uint32_t flags)
{
  switch (param) {

    /* Check against parameters which don't make sense globally */
    case BRLAPI_PARAM_CONNECTION_DISPLAYLEVEL:
    case BRLAPI_PARAM_BRAILLE_RETAINDOTS:
    case BRLAPI_PARAM_RENDERED_OUTPUT:

      if ((flags & BRLAPI_PARAMF_GLOBAL)) {
	WERR(c->fd, BRLAPI_ERROR_INVALID_PARAMETER, "invalid global parameter %x", param);
	return -1;
      }
      return 0;

    /* Check against parameters which don't make sense locally */
    case BRLAPI_PARAM_CONNECTION_SERVERVERSION:

    case BRLAPI_PARAM_DEVICE_DRIVERNAME:
    case BRLAPI_PARAM_DEVICE_DRIVERCODE:
    case BRLAPI_PARAM_DEVICE_DRIVERVERSION:
    case BRLAPI_PARAM_DEVICE_MODELIDENTIFIER:
    case BRLAPI_PARAM_DEVICE_DISPLAYSIZE:

    case BRLAPI_PARAM_DEVICE_PORT:
    case BRLAPI_PARAM_DEVICE_SPEED:
    case BRLAPI_PARAM_DEVICE_ONLINE:

    case BRLAPI_PARAM_BRAILLE_DOTSPERCELL:
    case BRLAPI_PARAM_BRAILLE_CONTRACTED:
    case BRLAPI_PARAM_BRAILLE_CURSORMASK:
    case BRLAPI_PARAM_BRAILLE_CURSORBLINKRATE:
    case BRLAPI_PARAM_BRAILLE_CURSORBLINKLENGTH:

    case BRLAPI_PARAM_BROWSE_SKIPLINE:
    case BRLAPI_PARAM_BROWSE_BEEP:

    case BRLAPI_PARAM_CLIPBOARD:

    case BRLAPI_PARAM_KEY_CMD_SET:
    case BRLAPI_PARAM_KEY_CMD_SHORT_NAME:
    case BRLAPI_PARAM_KEY_CMD_NAME:
    case BRLAPI_PARAM_KEY_RAW_SET:
    case BRLAPI_PARAM_KEY_RAW_SHORT_NAME:
    case BRLAPI_PARAM_KEY_RAW_NAME:

    case BRLAPI_PARAM_BRAILLE_TABLE_ROWS:
    case BRLAPI_PARAM_BRAILLE_TABLE:

      if (!(flags & BRLAPI_PARAMF_GLOBAL)) {
	WERR(c->fd, BRLAPI_ERROR_INVALID_PARAMETER, "invalid local parameter %x", param);
	return -1;
      }
      return 0;
  }
  /* Not supposed to happen */
  return -1;
}

static int handleParamValue(Connection *c, brlapi_packetType_t type, brlapi_packet_t *packet, size_t size)
{
  brlapi_paramValuePacket_t *paramValue = &packet->paramValue;
  brlapi_param_t param;
  uint64_t subparam;
  uint32_t flags;
  unsigned char *p = paramValue->data;
  CHECKERR( (size >= sizeof(flags) + sizeof(param) + sizeof(subparam)), BRLAPI_ERROR_INVALID_PACKET, "wrong size for paramValue packet");
  flags = ntohl(paramValue->flags);
  param = ntohl(paramValue->param);
  subparam = ((uint64_t)ntohl(paramValue->subparam_hi) << 32) || ntohl(paramValue->subparam_lo);
  size -= sizeof(flags) + sizeof(param) + sizeof(subparam);
  _brlapi_ntohParameter(param, paramValue, size);

  /* Check against read-only parameters */
  switch (param) {
    case BRLAPI_PARAM_CONNECTION_SERVERVERSION:

    case BRLAPI_PARAM_DEVICE_DRIVERNAME:
    case BRLAPI_PARAM_DEVICE_DRIVERCODE:
    case BRLAPI_PARAM_DEVICE_DRIVERVERSION:
    case BRLAPI_PARAM_DEVICE_MODELIDENTIFIER:
    case BRLAPI_PARAM_DEVICE_DISPLAYSIZE:

    case BRLAPI_PARAM_DEVICE_PORT:
    case BRLAPI_PARAM_DEVICE_SPEED:
    case BRLAPI_PARAM_DEVICE_ONLINE:

    case BRLAPI_PARAM_RENDERED_OUTPUT:

    case BRLAPI_PARAM_KEY_CMD_SET:
    case BRLAPI_PARAM_KEY_CMD_SHORT_NAME:
    case BRLAPI_PARAM_KEY_CMD_NAME:
    case BRLAPI_PARAM_KEY_RAW_SET:
    case BRLAPI_PARAM_KEY_RAW_SHORT_NAME:
    case BRLAPI_PARAM_KEY_RAW_NAME:

    case BRLAPI_PARAM_BRAILLE_TABLE_ROWS:
    case BRLAPI_PARAM_BRAILLE_TABLE:

      WERR(c->fd, BRLAPI_ERROR_READONLY_PARAMETER, "read-only parameter %x", param);
      return 0;
    default:
      break;
  }

  /* Check against parameters which don't make sense globally */
  if (checkParamRead(c, param, flags) < 0)
    return 0;

  switch (param) {
    case BRLAPI_PARAM_CONNECTION_DISPLAYLEVEL: {
      CHECKERR( (size == sizeof(brlapi_param_connection_displayLevel_t)), BRLAPI_ERROR_INVALID_PACKET, "wrong size for paramValue packet");
      brlapi_param_connection_displayLevel_t value = * (brlapi_param_connection_displayLevel_t*) p;
      c->display_level = value;
      break;
    }

    case BRLAPI_PARAM_BRAILLE_RETAINDOTS: {
<<<<<<< HEAD
      CHECKERR( (size == sizeof(brlapi_param_braille_retaindots_t)), BRLAPI_ERROR_INVALID_PACKET, "wrong size for paramValue packet");
      fprintf(stderr,"\n\nsetting dots to %d\n\n", *p);
=======
      CHECKERR( (size == sizeof(uint8_t)), BRLAPI_ERROR_INVALID_PACKET, "wrong size for paramValue packet");
>>>>>>> 89b40304
      c->dots = *p;
      handleParamUpdate(c, BRLAPI_PARAM_BRAILLE_RETAINDOTS, 0, 0, &c->dots, sizeof(c->dots));
      break;
    }

    /* TODO */
    case BRLAPI_PARAM_BRAILLE_DOTSPERCELL:
    case BRLAPI_PARAM_BRAILLE_CONTRACTED:
    case BRLAPI_PARAM_BRAILLE_CURSORMASK:
    case BRLAPI_PARAM_BRAILLE_CURSORBLINKRATE:
    case BRLAPI_PARAM_BRAILLE_CURSORBLINKLENGTH:

    case BRLAPI_PARAM_BROWSE_SKIPLINE:
    case BRLAPI_PARAM_BROWSE_BEEP:
    case BRLAPI_PARAM_CLIPBOARD:

      WERR(c->fd, BRLAPI_ERROR_READONLY_PARAMETER, "unimplemented parameter %x", param);
      return 0;

    /* Check against unknown parameters */
    default:
      WERR(c->fd, BRLAPI_ERROR_INVALID_PARAMETER, "invalid parameter %x", param);
      return 0;
  }
  if ((flags & BRLAPI_PARAMF_GLOBAL)) {
    /* TODO: broadcast new value */
    /* Or will perhaps rather be reported by the core through handleParamUpdate */
    pthread_mutex_lock(&paramMutex);
    pthread_mutex_unlock(&paramMutex);
  }
  writeAck(c->fd);
  return 0;
}


/* sendConnectionParamUpdate: Send the parameter update to a connection */
static void sendConnectionParamUpdate(Connection *c, brlapi_param_t param, uint64_t subparam, uint32_t flags, brlapi_paramValuePacket_t *paramValue, size_t size)
{
  struct Subscription *s;

  for (s=c->subscriptions.next; s!=&c->subscriptions; s=s->next) {
    if (s->parameter == param
	&& s->subparam == subparam
	&& (s->flags & BRLAPI_PARAMF_GLOBAL) == (flags & BRLAPI_PARAMF_GLOBAL))
    {
      logMessage(LOG_CATEGORY(SERVER_EVENTS), "writing parameter %"PRIx32" update to fd %"PRIfd,param,c->fd);
      brlapiserver_writePacket(c->fd,BRLAPI_PACKET_PARAM_UPDATE,paramValue,size);
      break;
    }
  }
}

/* sendParamUpdate: Send the parameter update to connections bound to a given tree of ttys */
static void sendParamUpdate(Tty *tty, brlapi_param_t param, uint64_t subparam, uint32_t flags, brlapi_paramValuePacket_t *paramValue, size_t size)
{
  Connection *c;
  Tty *t;

  for (c = tty->connections->next; c!=tty->connections; c = c->next)
    sendConnectionParamUpdate(c, param, subparam, flags, paramValue, size);
  for (t = tty->subttys; t; t = t->next)
    sendParamUpdate(t, param, subparam, flags, paramValue, size);
}

/* handleParamUpdate: Prepare and send the parameter update to all connections */
/* TODO: call for
 * BRLAPI_PARAM_BRAILLE_DOTSPERCELL,
 * BRLAPI_PARAM_BRAILLE_CONTRACTED,
 * BRLAPI_PARAM_BRAILLE_CURSORMASK,
 * BRLAPI_PARAM_BRAILLE_CURSORBLINKRATE,
 * BRLAPI_PARAM_BRAILLE_CURSORBLINKLENGTH
 * BRLAPI_PARAM_BROWSE_SKIPLINE
 * BRLAPI_PARAM_BROWSE_BEEP
 * BRLAPI_PARAM_CLIPBOARD
 * BRLAPI_PARAM_BRAILLE_TABLE
 */
static void handleParamUpdate(Connection *c, brlapi_param_t param, uint64_t subparam, uint32_t flags, const void *data, size_t size)
{
  brlapi_packet_t response;
  brlapi_paramValuePacket_t *paramValue = &response.paramValue;
  unsigned char *p = paramValue->data;
  paramValue->flags = htonl(flags);
  paramValue->param = htonl(param);
  paramValue->subparam_hi = htonl(subparam >> 32);
  paramValue->subparam_lo = htonl(subparam & 0xfffffffful);
  memcpy(p, data, size);
  size += sizeof(flags) + sizeof(param) + sizeof(subparam);
  pthread_mutex_lock(&paramMutex);
  if (!(flags & BRLAPI_PARAMF_GLOBAL)) {
    sendConnectionParamUpdate(c,param,subparam,flags,paramValue,size);
  } else {
    lockMutex(&apiConnectionsMutex);
    sendParamUpdate(&ttys,param,subparam,flags,paramValue,size);
    sendParamUpdate(&notty,param,subparam,flags,paramValue,size);
    unlockMutex(&apiConnectionsMutex);
  }
  pthread_mutex_unlock(&paramMutex);
}

static int handleParamRequest(Connection *c, brlapi_packetType_t type, brlapi_packet_t *packet, size_t size)
{
  brlapi_paramRequestPacket_t *paramRequest = &packet->paramRequest;
  brlapi_param_t param;
  uint64_t subparam;
  uint32_t flags;
  CHECKERR( (size == sizeof(brlapi_paramRequestPacket_t)), BRLAPI_ERROR_INVALID_PACKET, "wrong size for paramRequest packet: %lu vs %lu", (unsigned long) size, (unsigned long) sizeof(brlapi_paramRequestPacket_t));
  flags = ntohl(paramRequest->flags);
  param = ntohl(paramRequest->param);
  subparam = (uint64_t)ntohl(paramRequest->subparam_hi) << 32 | ntohl(paramRequest->subparam_lo);
  /* Check against parameters which don't make sense globally */
  if (checkParamRead(c, param, flags) < 0)
  {
    return 0;
  }
  if ((flags & BRLAPI_PARAMF_SUBSCRIBE) &&
      (flags & BRLAPI_PARAMF_UNSUBSCRIBE)) {
    WERR(c->fd, BRLAPI_ERROR_INVALID_PARAMETER, "subscribe and unsubscribe flags both set");
    return 0;
  }
  pthread_mutex_lock(&paramMutex);
  if (flags & BRLAPI_PARAMF_SUBSCRIBE) {
    /* subscribe to parameter updates */
    struct Subscription *s;
    lockMutex(&apiConnectionsMutex);
    s = malloc(sizeof(*s));
    s->parameter = param;
    s->subparam = subparam;
    s->flags = flags;
    s->next = c->subscriptions.next;
    s->prev = &c->subscriptions;
    s->next->prev = s;
    s->prev->next = s;
    unlockMutex(&apiConnectionsMutex);
  } else if (flags & BRLAPI_PARAMF_UNSUBSCRIBE) {
    /* unsubscribe from parameter updates */
    struct Subscription *s;
    lockMutex(&apiConnectionsMutex);
    for (s = c->subscriptions.next; s!=&c->subscriptions; s=s->next) {
      if (s->parameter == param
	  && (s->flags & BRLAPI_PARAMF_GLOBAL) == (flags & BRLAPI_PARAMF_GLOBAL))
	break;
    }
    if (s) {
      s->next->prev = s->prev;
      s->prev->next = s->next;
      free(s);
    } else {
      WERR(c->fd, BRLAPI_ERROR_INVALID_PARAMETER, "was not subscribed");
      pthread_mutex_unlock(&paramMutex);
      unlockMutex(&apiConnectionsMutex);
      return 0;
    }
    unlockMutex(&apiConnectionsMutex);
  }
  if (flags & BRLAPI_PARAMF_GET) { /* Ack by sending parameter value */
    brlapi_packet_t response;
    brlapi_paramValuePacket_t *paramValue = &response.paramValue;
    unsigned char *p = paramValue->data;
    paramValue->flags = htonl(flags & BRLAPI_PARAMF_GLOBAL);
    paramValue->param = paramRequest->param;
    paramValue->subparam_hi = paramRequest->subparam_hi;
    paramValue->subparam_lo = paramRequest->subparam_lo;
    switch (param) {

      case BRLAPI_PARAM_CONNECTION_SERVERVERSION:
	* (brlapi_param_connection_serverVersion_t*) p = BRLAPI_PROTOCOL_VERSION;
	size = sizeof(brlapi_param_connection_serverVersion_t);
	break;
      case BRLAPI_PARAM_CONNECTION_DISPLAYLEVEL:
	* (brlapi_param_connection_displayLevel_t*) p = c->display_level;
	size = sizeof(brlapi_param_connection_displayLevel_t);
	break;

      case BRLAPI_PARAM_DEVICE_DRIVERNAME:
	size = strlen(braille->definition.name);
	memcpy(p, braille->definition.name, size);
	break;
      case BRLAPI_PARAM_DEVICE_DRIVERCODE:
	size = strlen(braille->definition.code);
	memcpy(p, braille->definition.code, size);
	break;
      case BRLAPI_PARAM_DEVICE_DRIVERVERSION:
	size = strlen(braille->definition.version);
	memcpy(p, braille->definition.version, size);
	break;
      case BRLAPI_PARAM_DEVICE_MODELIDENTIFIER:
	if (disp) {
	  size = strlen(disp->keyBindings);
	  memcpy(p, disp->keyBindings, size);
	} else {
	  size = strlen("unknown");
	  memcpy(p, "unknown", size);
	}
	break;
      case BRLAPI_PARAM_DEVICE_DISPLAYSIZE:
      {
	brlapi_param_device_displaySize_t *displaySize = p;
	displaySize->x = htonl(displayDimensions[0]);
	displaySize->y = htonl(displayDimensions[1]);
	size = 2*sizeof(uint32_t);
	break;
      }
      case BRLAPI_PARAM_DEVICE_PORT:
      case BRLAPI_PARAM_DEVICE_SPEED:
      case BRLAPI_PARAM_DEVICE_ONLINE:
	size = 0;
	WERR(c->fd, BRLAPI_ERROR_OPNOTSUPP, "unsupported parameter %x", param);
	break;

      case BRLAPI_PARAM_BRAILLE_DOTSPERCELL:
	/* TODO */
	*p = 8;
	size = sizeof(brlapi_param_braille_dotsPerCell_t);
	break;

      case BRLAPI_PARAM_BRAILLE_RETAINDOTS:
	*p = c->dots;
	size = sizeof(brlapi_param_braille_retaindots_t);
	break;
      case BRLAPI_PARAM_BRAILLE_CONTRACTED:
      case BRLAPI_PARAM_BRAILLE_CURSORMASK:
      case BRLAPI_PARAM_BRAILLE_CURSORBLINKRATE:
      case BRLAPI_PARAM_BRAILLE_CURSORBLINKLENGTH:
	/* TODO */
	size = 0;
	WERR(c->fd, BRLAPI_ERROR_OPNOTSUPP, "unsupported parameter %x", param);
	break;

      case BRLAPI_PARAM_RENDERED_OUTPUT:
	/* FIXME: should provide local output of the connection only! */
	if (disp) {
	  size = displaySize;
	  memcpy(p, disp->buffer, size);
	} else {
	  size = 0;
	  WERR(c->fd, BRLAPI_ERROR_OPNOTSUPP, "unsupported parameter %x", param);
	}
	break;

      case BRLAPI_PARAM_BROWSE_SKIPLINE:
      case BRLAPI_PARAM_BROWSE_BEEP:

      case BRLAPI_PARAM_CLIPBOARD:

      case BRLAPI_PARAM_KEY_CMD_SET:
      case BRLAPI_PARAM_KEY_RAW_SET:
	/* TODO */
	size = 0;
	WERR(c->fd, BRLAPI_ERROR_OPNOTSUPP, "unsupported parameter %x", param);
	break;

      case BRLAPI_PARAM_KEY_CMD_SHORT_NAME:
      {
	char buffer[0X100];
	char *colon;
	describeCommand(buffer, sizeof(buffer), subparam, CDO_IncludeName);
	colon = strchr(buffer, ':');
	if (colon) *colon = 0;
	size = strlen(buffer);
	memcpy(p, buffer, size);
	break;
      }
      case BRLAPI_PARAM_KEY_CMD_NAME:
      {
	char buffer[0X100];
	describeCommand(buffer, sizeof(buffer), subparam, 0);
	size = strlen(buffer);
	memcpy(p, buffer, size);
	break;
      }

      case BRLAPI_PARAM_KEY_RAW_SHORT_NAME:
      case BRLAPI_PARAM_KEY_RAW_NAME:

      case BRLAPI_PARAM_BRAILLE_TABLE_ROWS:
      case BRLAPI_PARAM_BRAILLE_TABLE:

	/* TODO */
	size = 0;
	WERR(c->fd, BRLAPI_ERROR_OPNOTSUPP, "unsupported parameter %x", param);
	break;

      default:
	size = 0;
	WERR(c->fd, BRLAPI_ERROR_INVALID_PARAMETER, "invalid parameter %x", param);
	break;
    }
    if (size) {
      _brlapi_htonParameter(param, paramValue, size);
      size += sizeof(flags) + sizeof(param) + sizeof(subparam);
      brlapiserver_writePacket(c->fd,BRLAPI_PACKET_PARAM_VALUE,paramValue,size);
    }
  } else { /* Ack with ack */
    writeAck(c->fd);
  }
  pthread_mutex_unlock(&paramMutex);
  return 0;
}

static PacketHandlers packetHandlers = {
  handleGetDriverName, handleGetModelIdentifier, handleGetDisplaySize,
  handleEnterTtyMode, handleSetFocus, handleLeaveTtyMode,
  handleKeyRanges, handleKeyRanges, handleWrite,
  handleEnterRawMode, handleLeaveRawMode, handlePacket,
  handleSuspendDriver, handleResumeDriver,
  handleParamValue, handleParamRequest,
};

static void handleNewConnection(Connection *c)
{
  brlapi_packet_t versionPacket;
  versionPacket.version.protocolVersion = htonl(BRLAPI_PROTOCOL_VERSION);

  brlapiserver_writePacket(c->fd,BRLAPI_PACKET_VERSION,&versionPacket.data,sizeof(versionPacket.version));
}

static int
hasKeyFile(const char *auth)
{
  if (isAbsolutePath(auth))
    return 1;
  if (!strncmp(auth,"keyfile:", 8))
    return 1;
  if (strstr(auth,"+keyfile:"))
    return 1;
  return 0;
}

/* Function : handleUnauthorizedConnection */
/* Returns 1 if connection has to be removed */
static int handleUnauthorizedConnection(Connection *c, brlapi_packetType_t type, brlapi_packet_t *packet, size_t size)
{
  if (c->auth == -1) {
    if (type != BRLAPI_PACKET_VERSION) {
      WERR(c->fd, BRLAPI_ERROR_PROTOCOL_VERSION, "wrong packet type (should be version)");
      return 1;
    }

    {
      brlapi_versionPacket_t *versionPacket = &packet->version;
      brlapi_packet_t serverPacket;
      brlapi_authServerPacket_t *authPacket = &serverPacket.authServer;
      int nbmethods = 0;

      if (size<sizeof(*versionPacket) || ntohl(versionPacket->protocolVersion)!=BRLAPI_PROTOCOL_VERSION) {
	WERR(c->fd, BRLAPI_ERROR_PROTOCOL_VERSION, "wrong protocol version");
	return 1;
      }

      /* TODO: move this inside auth.c */
      if (authDescriptor && authPerform(authDescriptor, c->fd)) {
	authPacket->type[nbmethods++] = htonl(BRLAPI_AUTH_NONE);
	unauthConnections--;
	c->auth = 1;
      } else {
	if (hasKeyFile(auth))
	  authPacket->type[nbmethods++] = htonl(BRLAPI_AUTH_KEY);
	c->auth = 0;
      }

      brlapiserver_writePacket(c->fd,BRLAPI_PACKET_AUTH,&serverPacket,nbmethods*sizeof(authPacket->type));

      return 0;
    }
  }

  if (type!=BRLAPI_PACKET_AUTH) {
    WERR(c->fd, BRLAPI_ERROR_PROTOCOL_VERSION, "wrong packet type (should be auth)");
    return 1;
  }

  {
    size_t authKeyLength = 0;
    brlapi_packet_t authKey;
    int authCorrect = 0;
    brlapi_authClientPacket_t *authPacket = &packet->authClient;
    int remaining = size;
    uint32_t authType;

    if (!strcmp(auth,"none"))
      authCorrect = 1;
    else {
      authType = ntohl(authPacket->type);
      remaining -= sizeof(authPacket->type);

    /* TODO: move this inside auth.c */
      switch(authType) {
	case BRLAPI_AUTH_NONE:
	  if (authDescriptor) authCorrect = authPerform(authDescriptor, c->fd);
	  break;
	case BRLAPI_AUTH_KEY:
	  if (hasKeyFile(auth)) {
	    char *path = brlapiserver_getKeyFile(auth);
	    int ret = brlapiserver_loadAuthKey(path,&authKeyLength,&authKey);
	    if (ret==-1) {
	      logMessage(LOG_WARNING,"Unable to load API authorization key from %s: %s in %s. You may use parameter auth=none if you don't want any authorization (dangerous)", path, strerror(brlapi_libcerrno), brlapi_errfun);
	      free(path);
	      break;
	    }
	    free(path);
	    logMessage(LOG_CATEGORY(SERVER_EVENTS), "authorization key loaded");
	    authCorrect = (remaining==authKeyLength) && (!memcmp(&authPacket->key, &authKey, authKeyLength));
	    memset(&authKey, 0, authKeyLength);
	    memset(&authPacket->key, 0, remaining);
	  }
	  break;
	default:
	  logMessage(LOG_CATEGORY(SERVER_EVENTS), "unsupported authorization method %"PRId32, authType);
	  break;
      }
    }

    if (!authCorrect) {
      writeError(c->fd, BRLAPI_ERROR_AUTHENTICATION);
      logMessage(LOG_WARNING, "BrlAPI connection fd=%"PRIfd" failed authorization", c->fd);
      return 0;
    }

    unauthConnections--;
    writeAck(c->fd);
    c->auth = 1;
    return 0;
  }
}

/* Function : processRequest */
/* Reads a packet fro c->fd and processes it */
/* Returns 1 if connection has to be removed */
/* If EOF is reached, closes fd and frees all associated resources */
static int processRequest(Connection *c, PacketHandlers *handlers)
{
  PacketHandler p = NULL;
  int res;
  ssize_t size;
  brlapi_packet_t *packet = (brlapi_packet_t *) c->packet.content;
  brlapi_packetType_t type;
  res = brlapi__readPacket(&c->packet, c->fd);
  if (res==0) return 0; /* No packet ready */
  if (res<0) {
    if (res==-1) logMessage(LOG_WARNING,"read : %s (connection on fd %"PRIfd")",strerror(errno),c->fd);
    else {
      logMessage(LOG_CATEGORY(SERVER_EVENTS), "closing connection on fd %"PRIfd,c->fd);
    }
    if (c->raw) {
      lockMutex(&apiRawMutex);
      c->raw = 0;
      rawConnection = NULL;
      logMessage(LOG_WARNING,"Client on fd %"PRIfd" did not give up raw mode properly",c->fd);
      lockMutex(&apiDriverMutex);
      logMessage(LOG_WARNING,"Trying to reset braille terminal");
      if (!trueBraille->reset || !disp || !trueBraille->reset(disp)) {
	if (trueBraille->reset)
          logMessage(LOG_WARNING,"Reset failed. Restarting braille driver");
        restartBrailleDriver();
      }
      unlockMutex(&apiDriverMutex);
      unlockMutex(&apiRawMutex);
    } else if (c->suspend) {
      lockMutex(&apiRawMutex);
      c->suspend = 0;
      suspendConnection = NULL;
      logMessage(LOG_WARNING,"Client on fd %"PRIfd" did not give up suspended mode properly",c->fd);
      lockMutex(&apiDriverMutex);
      if (!driverConstructed && !driverConstructing && (!disp || !resumeDriver(disp)))
	logMessage(LOG_WARNING,"Couldn't resume braille driver");
      if (driverConstructed && trueBraille->reset) {
        logMessage(LOG_CATEGORY(SERVER_EVENTS), "trying to reset braille terminal");
	if (!trueBraille->reset(disp))
	  logMessage(LOG_WARNING,"Resetting braille terminal failed, hoping it's ok");
      }
      unlockMutex(&apiDriverMutex);
      unlockMutex(&apiRawMutex);
    }
    if (c->tty) {
      logMessage(LOG_CATEGORY(SERVER_EVENTS), "client on fd %"PRIfd" did not give up control of tty %#010x properly",c->fd,c->tty->number);
      doLeaveTty(c);
    }
    return 1;
  }
  size = c->packet.header.size;
  type = c->packet.header.type;

  if (c->auth!=1) return handleUnauthorizedConnection(c, type, packet, size);

  if (size>BRLAPI_MAXPACKETSIZE) {
    logMessage(LOG_WARNING, "Discarding too large packet of type %s on fd %"PRIfd,brlapiserver_getPacketTypeName(type), c->fd);
    return 0;
  }
  switch (type) {
    case BRLAPI_PACKET_GETDRIVERNAME: p = handlers->getDriverName; break;
    case BRLAPI_PACKET_GETMODELID: p = handlers->getModelIdentifier; break;
    case BRLAPI_PACKET_GETDISPLAYSIZE: p = handlers->getDisplaySize; break;
    case BRLAPI_PACKET_ENTERTTYMODE: p = handlers->enterTtyMode; break;
    case BRLAPI_PACKET_SETFOCUS: p = handlers->setFocus; break;
    case BRLAPI_PACKET_LEAVETTYMODE: p = handlers->leaveTtyMode; break;
    case BRLAPI_PACKET_IGNOREKEYRANGES: p = handlers->ignoreKeyRanges; break;
    case BRLAPI_PACKET_ACCEPTKEYRANGES: p = handlers->acceptKeyRanges; break;
    case BRLAPI_PACKET_WRITE: p = handlers->write; break;
    case BRLAPI_PACKET_ENTERRAWMODE: p = handlers->enterRawMode; break;
    case BRLAPI_PACKET_LEAVERAWMODE: p = handlers->leaveRawMode; break;
    case BRLAPI_PACKET_PACKET: p = handlers->packet; break;
    case BRLAPI_PACKET_SUSPENDDRIVER: p = handlers->suspendDriver; break;
    case BRLAPI_PACKET_RESUMEDRIVER: p = handlers->resumeDriver; break;
    case BRLAPI_PACKET_PARAM_VALUE: p = handlers->parameterValue; break;
    case BRLAPI_PACKET_PARAM_REQUEST: p = handlers->parameterRequest; break;
  }
  if (p!=NULL) {
    logRequest(type, c->fd);
    p(c, type, packet, size);
  } else WEXC(c->fd,BRLAPI_ERROR_UNKNOWN_INSTRUCTION, type, packet, size, "unknown packet type %x", type);
  return 0;
}

/****************************************************************************/
/** SOCKETS AND CONNECTIONS MANAGING                                       **/
/****************************************************************************/

/*
 * There is one server thread which first launches binding threads and then
 * enters infinite loop trying to accept connections, read packets, etc.
 *
 * Binding threads loop trying to establish some socket, waiting for
 * filesystems to be read/write or network to be configured.
 *
 * On windows, WSAEventSelect() is emulated by a standalone thread.
 */

/* Function: loopBind */
/* tries binding while temporary errors occur */
static int loopBind(SocketDescriptor fd, const struct sockaddr *address, socklen_t length)
{
  char buffer[0X100] = {0};
  const int maximum = 100;
  int delay = 1;
  int res;

  while ((res = bind(fd, address, length)) == -1) {
    if (!running) break;

    if (
#ifdef EADDRNOTAVAIL
        (errno != EADDRNOTAVAIL) &&
#endif /* EADDRNOTAVAIL */
#ifdef EADDRINUSE
        (errno != EADDRINUSE) &&
#endif /* EADDRINUSE */
        (errno != EROFS)) {
      break;
    }

    if (!buffer[0]) {
      formatAddress(buffer, sizeof(buffer), address, length);
    }

    logMessage(LOG_CATEGORY(SERVER_EVENTS), "bind waiting: %s: %s", buffer, strerror(errno));
    approximateDelay(delay * MSECS_PER_SEC);

    delay <<= 1;
    delay = MIN(delay, maximum);
  }

  return res;
}

static SocketDescriptor newTcpSocket(int family, int type, int protocol, const struct sockaddr *addr, socklen_t len)
{
  static const int yes = 1;
  SocketDescriptor fd = socket(family, type, protocol);

  if (fd != INVALID_SOCKET_DESCRIPTOR) {
#ifdef SO_REUSEADDR
    if (setsockopt(fd, SOL_SOCKET, SO_REUSEADDR,
                   (const void *)&yes, sizeof(yes)) == -1) {
      LogSocketError("setsockopt[SOCKET,REUSEADDR]");
    }
#endif /* SO_REUSEADDR */

#ifdef SOL_TCP
#ifdef TCP_NODELAY
    if (setsockopt(fd, SOL_TCP, TCP_NODELAY,
                   (const void *)&yes, sizeof(yes)) == -1) {
      LogSocketError("setsockopt[TCP,NODELAY]");
    }
#endif /* TCP_NODELAY */
#endif /* SOL_TCP */

    if (loopBind(fd, addr, len) != -1) {
      if (listen(fd, 1) != -1) {
        return fd;
      } else {
        LogSocketError("listen");
      }
    } else {
      LogSocketError("bind");
    }

    closeSocketDescriptor(fd);
  } else {
    setSocketErrno();

#ifdef EAFNOSUPPORT
    if (errno != EAFNOSUPPORT)
#endif /* EAFNOSUPPORT */
      logMessage(LOG_WARNING, "socket allocation error: %s", strerror(errno));
  }

  return INVALID_SOCKET_DESCRIPTOR;
}

/* Function : createTcpSocket */
/* Creates the listening socket for in-connections */
/* Returns the descriptor, or -1 if an error occurred */
static FileDescriptor createTcpSocket(struct socketInfo *info)
{
  SocketDescriptor fd = INVALID_SOCKET_DESCRIPTOR;

#ifdef __MINGW32__
  if (getaddrinfoProc) {
#endif /* __MINGW32__ */

#if defined(HAVE_GETADDRINFO) || defined(__MINGW32__)
  static const struct addrinfo hints = {
    .ai_flags = AI_PASSIVE,
    .ai_family = PF_UNSPEC,
    .ai_socktype = SOCK_STREAM
  };

  struct addrinfo *res, *cur;
  int err = getaddrinfo(info->host, info->port, &hints, &res);

  if (err) {
    logMessage(LOG_WARNING,
               "getaddrinfo(%s,%s): "
#ifdef HAVE_GAI_STRERROR
               "%s"
#else /* HAVE_GAI_STRERROR */
               "%d"
#endif /* HAVE_GAI_STRERROR */
               , info->host
               , info->port
#ifdef HAVE_GAI_STRERROR
               ,
#ifdef EAI_SYSTEM
                 (err == EAI_SYSTEM)? strerror(errno):
#endif /* EAI_SYSTEM */
                 gai_strerror(err)
#else /* HAVE_GAI_STRERROR */
               , err
#endif /* HAVE_GAI_STRERROR */
    );
    return INVALID_FILE_DESCRIPTOR;
  }

  for (cur = res; cur; cur = cur->ai_next) {
    fd = newTcpSocket(cur->ai_family, cur->ai_socktype, cur->ai_protocol,
                      cur->ai_addr, cur->ai_addrlen);

    if (fd != INVALID_SOCKET_DESCRIPTOR) break;
  }

  if (!cur) fd = INVALID_SOCKET_DESCRIPTOR;
  freeaddrinfo(res);
#endif /* HAVE_GETADDRINFO */

#ifdef __MINGW32__
  } else {
#endif /* __MINGW32__ */

#if !defined(HAVE_GETADDRINFO) || defined(__MINGW32__)
  struct hostent *he;

  struct sockaddr_in addr = {
    .sin_family = AF_INET
  };

  if (!info->port) {
    addr.sin_port = htons(BRLAPI_SOCKETPORTNUM);
  } else {
    unsigned int port;

    if (!isUnsignedInteger(&port, info->port)) {
      struct servent *se;

      if (!(se = getservbyname(info->port, "tcp"))) {
        logMessage(LOG_ERR,
                   "TCP port %s: "
#ifdef __MINGW32__
                   "%d"
#else /* __MINGW32__ */
                   "%s"
#endif /* __MINGW32__ */
                   , info->port
#ifdef __MINGW32__
                   , WSAGetLastError()
#else /* __MINGW32__ */
                   , hstrerror(h_errno)
#endif /* __MINGW32__ */
	);

	return INVALID_FILE_DESCRIPTOR;
      }

      addr.sin_port = se->s_port;
    } else if ((port > 0) && (port <= UINT16_MAX)) {
      addr.sin_port = htons(port);
    } else {
      logMessage(LOG_ERR, "invalid TCP port: %s", info->port);
      return INVALID_FILE_DESCRIPTOR;
    }
  }

  if (!info->host) {
    addr.sin_addr.s_addr = htonl(INADDR_LOOPBACK);
  } else if ((addr.sin_addr.s_addr = inet_addr(info->host)) == htonl(INADDR_NONE)) {
    if (!(he = gethostbyname(info->host))) {
      logMessage(LOG_ERR,
                 "gethostbyname(%s): "
#ifdef __MINGW32__
                 "%d"
#else /* __MINGW32__ */
                 "%s"
#endif /* __MINGW32__ */
                 , info->host
#ifdef __MINGW32__
                 , WSAGetLastError()
#else /* __MINGW32__ */
                 , hstrerror(h_errno)
#endif /* __MINGW32__ */
      );

      return INVALID_FILE_DESCRIPTOR;
    }

    if (he->h_addrtype != AF_INET) {
#ifdef EAFNOSUPPORT
      errno = EAFNOSUPPORT;
#else /* EAFNOSUPPORT */
      errno = EINVAL;
#endif /* EAFNOSUPPORT */

      logMessage(LOG_ERR, "unknown address type %d", he->h_addrtype);
      return INVALID_FILE_DESCRIPTOR;
    }

    if (he->h_length > sizeof(addr.sin_addr)) {
      errno = EINVAL;
      logMessage(LOG_ERR, "address too big: %d", he->h_length);
      return INVALID_FILE_DESCRIPTOR;
    }

    memcpy(&addr.sin_addr, he->h_addr, he->h_length);
  }

  fd = newTcpSocket(PF_INET, SOCK_STREAM, IPPROTO_TCP,
                    (struct sockaddr *)&addr, sizeof(addr));
#endif /* !HAVE_GETADDRINFO */

#ifdef __MINGW32__
  }
#endif /* __MINGW32__ */

  if (fd == INVALID_SOCKET_DESCRIPTOR) {
    logMessage(LOG_WARNING,"unable to find a local TCP port %s:%s !",info->host,info->port);
  }

  if (info->host) {
    free(info->host);
    info->host = NULL;
  }

  if (info->port) {
    free(info->port);
    info->port = NULL;
  }

  if (fd == INVALID_SOCKET_DESCRIPTOR) {
    return INVALID_FILE_DESCRIPTOR;
  }

#ifdef __MINGW32__
  if (!(info->overl.hEvent = CreateEvent(NULL, TRUE, FALSE, NULL))) {
    logWindowsSystemError("CreateEvent");
    closeSocketDescriptor(fd);
    return INVALID_FILE_DESCRIPTOR;
  }

  logMessage(LOG_CATEGORY(SERVER_EVENTS), "event -> %p", info->overl.hEvent);
  WSAEventSelect(fd, info->overl.hEvent, FD_ACCEPT);
#endif /* __MINGW32__ */

  return (FileDescriptor)fd;
}

#if defined(PF_LOCAL)

#ifndef __MINGW32__
static int readPid(char *path)
  /* read pid from specified file. Return 0 on any error */
{
  char pids[16], *ptr;
  pid_t pid;
  int n;
  FileDescriptor fd;
  fd = open(path, O_RDONLY);
  if (fd == -1) return 0;
  n = read(fd, pids, sizeof(pids)-1);
  closeFileDescriptor(fd);
  if (n == -1) return 0;
  pids[n] = 0;
  pid = strtol(pids, &ptr, 10);
  if (ptr != &pids[n]) return 0;
  return pid;
}

static int
adjustPermissions (const char *path) {
  if (!getegid()) {
    struct stat status;

    if (stat(path, &status) == -1) {
      logSystemError("stat");
      return 0;
    }

    {
      mode_t oldPermissions = status.st_mode & ~S_IFMT;
      mode_t newPermissions = oldPermissions;

#ifdef S_IRGRP
      if (oldPermissions & S_IRUSR) newPermissions |= S_IRGRP | S_IROTH;
      if (oldPermissions & S_IWUSR) newPermissions |= S_IWGRP | S_IWOTH;
      if (oldPermissions & S_IXUSR) newPermissions |= S_IXGRP | S_IXOTH;
#endif

      if (newPermissions != oldPermissions) {
        if (chmod(path, newPermissions) == -1) {
          logSystemError("chmod");
          return 0;
        }
      }
    }
  }

  return 1;
}
#endif /* __MINGW32__ */

/* Function : createLocalSocket */
/* Creates the listening socket for in-connections */
/* Returns 1, or 0 if an error occurred */
static FileDescriptor createLocalSocket(struct socketInfo *info)
{
  int lpath=strlen(BRLAPI_SOCKETPATH),lport=strlen(info->port);
  FileDescriptor fd;
#ifdef __MINGW32__
  char path[lpath+lport+1];
  memcpy(path,BRLAPI_SOCKETPATH,lpath);
  memcpy(path+lpath,info->port,lport+1);
  if ((fd = CreateNamedPipe(path,
	  PIPE_ACCESS_DUPLEX | FILE_FLAG_OVERLAPPED,
	  PIPE_TYPE_BYTE | PIPE_READMODE_BYTE,
	  PIPE_UNLIMITED_INSTANCES, 0, 0, 0, NULL)) == INVALID_HANDLE_VALUE) {
    if (GetLastError() != ERROR_CALL_NOT_IMPLEMENTED)
      logWindowsSystemError("CreateNamedPipe");
    goto out;
  }
  logMessage(LOG_CATEGORY(SERVER_EVENTS), "CreateFile -> %"PRIfd,fd);
  if (!info->overl.hEvent) {
    if (!(info->overl.hEvent = CreateEvent(NULL, TRUE, FALSE, NULL))) {
      logWindowsSystemError("CreateEvent");
      goto outfd;
    }
    logMessage(LOG_CATEGORY(SERVER_EVENTS), "event -> %p",info->overl.hEvent);
  }
  if (!(ResetEvent(info->overl.hEvent))) {
    logWindowsSystemError("ResetEvent");
    goto outfd;
  }
  if (ConnectNamedPipe(fd, &info->overl)) {
    logMessage(LOG_CATEGORY(SERVER_EVENTS), "already connected !");
    return fd;
  }

  switch(GetLastError()) {
    case ERROR_IO_PENDING: return fd;
    case ERROR_PIPE_CONNECTED: SetEvent(info->overl.hEvent); return fd;
    default: logWindowsSystemError("ConnectNamedPipe");
  }
  CloseHandle(info->overl.hEvent);
#else /* __MINGW32__ */
  struct sockaddr_un sa;
  char tmppath[lpath+lport+4];
  char lockpath[lpath+lport+3];
  struct stat st;
  char pids[16];
  pid_t pid;
  int lock,n,done,res;
  mode_t permissions = S_IRWXU | S_IRWXG | S_IRWXO;

  if ((fd = socket(PF_LOCAL, SOCK_STREAM, 0))==-1) {
    logSystemError("socket");
    goto out;
  }

  sa.sun_family = AF_LOCAL;

  if (lpath+lport+1>sizeof(sa.sun_path)) {
    logMessage(LOG_ERR, "Unix path too long");
    goto outfd;
  }

  while (mkdir(BRLAPI_SOCKETPATH, (permissions | S_ISVTX)) == -1) {
    if (errno == EEXIST) {
      break;
    }

    if ((errno != EROFS) && (errno != ENOENT)) {
      logSystemError("making socket directory");
      goto outfd;
    }

    /* read-only, or not mounted yet, wait */
    approximateDelay(1000);
  }

  if (!adjustPermissions(BRLAPI_SOCKETPATH)) {
    goto outfd;
  }

  memcpy(sa.sun_path,BRLAPI_SOCKETPATH "/",lpath+1);
  memcpy(sa.sun_path+lpath+1,info->port,lport+1);
  memcpy(tmppath, BRLAPI_SOCKETPATH "/", lpath+1);
  tmppath[lpath+1]='.';
  memcpy(tmppath+lpath+2, info->port, lport);
  memcpy(lockpath, tmppath, lpath+2+lport);
  tmppath[lpath+2+lport]='_';
  tmppath[lpath+2+lport+1]=0;
  lockpath[lpath+2+lport]=0;

  while ((lock = open(tmppath, O_WRONLY|O_CREAT|O_EXCL,
                      (permissions & (S_IRUSR | S_IWUSR | S_IRGRP | S_IROTH)))) == -1) {
    if (errno == EROFS) {
      approximateDelay(1000);
      continue;
    }

    if (errno != EEXIST) {
      logSystemError("opening local socket lock");
      goto outfd;
    }

    if ((pid = readPid(tmppath)) && pid != getpid()
	&& (kill(pid, 0) != -1 || errno != ESRCH)) {
      logMessage(LOG_ERR,"another BrlAPI server is already listening on %s (file %s exists)",info->port, tmppath);
      goto outfd;
    }

    /* bogus file, myself or non-existent process, remove */
    while (unlink(tmppath)) {
      if (errno != EROFS) {
	logSystemError("removing stale local socket lock");
	goto outfd;
      }

      approximateDelay(1000);
    }
  }

  n = snprintf(pids,sizeof(pids),"%d",getpid());
  done = 0;

  while ((res = write(lock,pids+done,n)) < n) {
    if (res == -1) {
      if (errno != ENOSPC) {
	logSystemError("writing pid in local socket lock");
	goto outlockfd;
      }

      approximateDelay(1000);
    } else {
      done += res;
      n -= res;
    }
  }

  while (1) {
    if (link(tmppath, lockpath) == -1) {
      logMessage(LOG_CATEGORY(SERVER_EVENTS), "linking local socket lock: %s", strerror(errno));
      /* but no action: link() might erroneously return errors, see manpage */
    }

    if (fstat(lock, &st) == -1) {
      logSystemError("checking local socket lock");
      goto outtmp;
    }

    if (st.st_nlink == 2) {
      /* success */
      break;
    }

    /* failed to link */
    if ((pid = readPid(lockpath)) && pid != getpid()
	&& (kill(pid, 0) != -1 || errno != ESRCH)) {
      logMessage(LOG_ERR,"another BrlAPI server is already listening on %s (file %s exists)",info->port, lockpath);
      goto outtmp;
    }

    /* bogus file, myself or non-existent process, remove */
    if (unlink(lockpath)) {
      logSystemError("removing stale local socket lock");
      goto outtmp;
    }
  }

  closeFileDescriptor(lock);

  if (unlink(tmppath) == -1) {
    logSystemError("removing temp local socket lock");
  }

  if (unlink(sa.sun_path) && errno != ENOENT) {
    logSystemError("removing old socket");
    goto outtmp;
  }

  if (loopBind(fd, (struct sockaddr *) &sa, sizeof(sa)) == -1) {
    logMessage(LOG_WARNING, "bind: %s", strerror(errno));
    goto outlock;
  }

  if (!adjustPermissions(sa.sun_path)) {
    goto outlock;
  }

  if (listen(fd,1)<0) {
    logSystemError("listen");
    goto outlock;
  }
  return fd;

outlock:
  unlink(lockpath);
outtmp:
  unlink(tmppath);
outlockfd:
  closeFileDescriptor(lock);
#endif /* __MINGW32__ */
outfd:
  closeFileDescriptor(fd);
out:
  return INVALID_FILE_DESCRIPTOR;
}
#endif /* PF_LOCAL */

static void createSocket(int num)
{
  struct socketInfo *cinfo = &socketInfo[num];

  logMessage(LOG_CATEGORY(SERVER_EVENTS), "creating socket: %d (%s:%s)",
             num,
             (cinfo->host? cinfo->host: "LOCAL"),
             (cinfo->port? cinfo->port: "DEFAULT")
  );

  cinfo->fd =
#if defined(PF_LOCAL)
    (cinfo->addrfamily == PF_LOCAL)? createLocalSocket(cinfo):
#endif /* PF_LOCAL */
    createTcpSocket(cinfo);

  if (cinfo->fd == INVALID_FILE_DESCRIPTOR) {
    logMessage(LOG_WARNING, "error while creating socket %d", num);
  } else {
    logMessage(LOG_CATEGORY(SERVER_EVENTS), "socket %d created (fd %"PRIfd")", num, cinfo->fd);
  }
}

static void closeSockets(void *arg)
{
  int i;
  struct socketInfo *info;

  for (i=0;i<serverSocketCount;i++) {
#ifdef __MINGW32__
    pthread_cancel(socketThreads[i]);
#else /* __MINGW32__ */
    pthread_kill(socketThreads[i], SIGUSR2);
#endif /* __MINGW32__ */
    pthread_join(socketThreads[i], NULL);

    info=&socketInfo[i];

    if (info->fd>=0) {
      if (closeFileDescriptor(info->fd)) {
        logSystemError("closing socket");
      }
      info->fd=INVALID_FILE_DESCRIPTOR;

#ifdef __MINGW32__
      if ((info->overl.hEvent)) {
	CloseHandle(info->overl.hEvent);
	info->overl.hEvent = NULL;
      }
#else /* __MINGW32__ */

#if defined(PF_LOCAL)
      if (info->addrfamily==PF_LOCAL) {
	char *path;
	int lpath=strlen(BRLAPI_SOCKETPATH),lport=strlen(info->port);

	if ((path=malloc(lpath+lport+3))) {
	  memcpy(path,BRLAPI_SOCKETPATH "/",lpath+1);
	  memcpy(path+lpath+1,info->port,lport+1);

	  if (unlink(path) == -1) {
	    logSystemError("unlinking local socket");
          }

	  path[lpath+1]='.';
	  memcpy(path+lpath+2,info->port,lport+1);

	  if (unlink(path) == -1) {
	    logSystemError("unlinking local socket lock");
          }

	  free(path);
	}
      }
#endif /* PF_LOCAL */
#endif /* __MINGW32__ */
    }

    free(info->port);
    info->port = NULL;

    free(info->host);
    info->host = NULL;
  }
}

/* Function: addTtyFds */
/* recursively add fds of ttys */
#ifdef __MINGW32__
static void addTtyFds(HANDLE **lpHandles, int *nbAlloc, int *nbHandles, Tty *tty) {
#else /* __MINGW32__ */
static void addTtyFds(fd_set *fds, int *fdmax, Tty *tty) {
#endif /* __MINGW32__ */
  {
    Connection *c;
    for (c = tty->connections->next; c != tty->connections; c = c -> next) {
#ifdef __MINGW32__
      if (*nbHandles == *nbAlloc) {
	*nbAlloc *= 2;
	*lpHandles = realloc(*lpHandles,*nbAlloc*sizeof(**lpHandles));
      }
      (*lpHandles)[(*nbHandles)++] = c->packet.overl.hEvent;
#else /* __MINGW32__ */
      if (c->fd>*fdmax) *fdmax = c->fd;
      FD_SET(c->fd,fds);
#endif /* __MINGW32__ */
    }
  }
  {
    Tty *t;
    for (t = tty->subttys; t; t = t->next)
#ifdef __MINGW32__
      addTtyFds(lpHandles, nbAlloc, nbHandles, t);
#else /* __MINGW32__ */
      addTtyFds(fds,fdmax,t);
#endif /* __MINGW32__ */
  }
}

/* Function: handleTtyFds */
/* recursively handle ttys' fds */
static void handleTtyFds(fd_set *fds, time_t currentTime, Tty *tty) {
  {
    Connection *c,*next;
    c = tty->connections->next;

    while (c != tty->connections) {
      int remove = 0;
      next = c->next;

#ifdef __MINGW32__
      if (WaitForSingleObject(c->packet.overl.hEvent, 0) == WAIT_OBJECT_0)
#else /* __MINGW32__ */
      if (FD_ISSET(c->fd, fds))
#endif /* __MINGW32__ */
      {
	remove = processRequest(c, &packetHandlers);
      } else {
        remove = (c->auth != 1) && ((currentTime - c->upTime) > UNAUTH_TIMEOUT);
      }

#ifndef __MINGW32__
      FD_CLR(c->fd,fds);
#endif /* __MINGW32__ */

      if (remove) removeFreeConnection(c);
      c = next;
    }
  }

  {
    Tty *t,*next;
    for (t = tty->subttys; t; t = next) {
      next = t->next;
      handleTtyFds(fds,currentTime,t);
    }
  }
  if (tty!=&ttys && tty!=&notty
      && tty->connections->next == tty->connections && !tty->subttys) {
    logMessage(LOG_CATEGORY(SERVER_EVENTS), "freeing tty %#010x",tty->number);
    lockMutex(&apiConnectionsMutex);
    removeTty(tty);
    freeTty(tty);
    unlockMutex(&apiConnectionsMutex);
  }
}

#ifndef __MINGW32__
static sigset_t blockedSignalsMask;

static void initializeBlockedSignalsMask(void)
{
  sigemptyset(&blockedSignalsMask);

  sigaddset(&blockedSignalsMask, SIGTERM);
  sigaddset(&blockedSignalsMask, SIGINT);
  sigaddset(&blockedSignalsMask, SIGPIPE);
  sigaddset(&blockedSignalsMask, SIGCHLD);
  sigaddset(&blockedSignalsMask, SIGUSR1);
}
#endif /* __MINGW32__ */

static int prepareThread(void)
{
#ifndef __MINGW32__
  if (pthread_sigmask(SIG_BLOCK, &blockedSignalsMask, NULL) != 0) {
    logSystemError("pthread_sigmask[SIG_BLOCK]");
    return 0;
  }
#endif /* __MINGW32__ */

  return 1;
}

THREAD_FUNCTION(createServerSocket) {
  intptr_t num = (intptr_t) argument;
  logMessage(LOG_CATEGORY(SERVER_EVENTS), "socket creation started: %"PRIdPTR, num);

  if (prepareThread()) {
    createSocket(num);
  }

  lockMutex(&serverSocketsMutex);
    serverSocketsPending -= 1;
  unlockMutex(&serverSocketsMutex);

  logMessage(LOG_CATEGORY(SERVER_EVENTS), "socket creation finished: %"PRIdPTR, num);
  return NULL;
}

/* Function : runServer */
/* The server thread */
/* Returns NULL in any case */
THREAD_FUNCTION(runServer) {
  char *hosts = (char *)argument;
  pthread_attr_t attr;
  int i;
  int res;
  struct sockaddr_storage addr;
  socklen_t addrlen;
  Connection *c;
  time_t currentTime;
  fd_set sockset;
  FileDescriptor resfd;

#ifdef __MINGW32__
  HANDLE *lpHandles;
  int nbAlloc;
  int nbHandles = 0;
#else /* __MINGW32__ */
  int fdmax;
#endif /* __MINGW32__ */

  logMessage(LOG_CATEGORY(SERVER_EVENTS), "server thread started");
  if (!prepareThread()) goto finished;

  if (auth && !isAbsolutePath(auth)) {
    if (!(authDescriptor = authBeginServer(auth))) {
      logMessage(LOG_WARNING, "Unable to start auth server");
      goto finished;
    }
  }

  socketHosts = splitString(hosts,'+',&serverSocketCount);
  if (serverSocketCount > SERVER_SOCKET_LIMIT) {
    logMessage(LOG_ERR, "too many hosts specified: %d > %d)",
               serverSocketCount, SERVER_SOCKET_LIMIT);
    goto finished;
  }
  if (serverSocketCount == 0) {
    logMessage(LOG_INFO,"no hosts specified");
    goto finished;
  }
#ifdef __MINGW32__
  nbAlloc = serverSocketCount;
#endif /* __MINGW32__ */

  pthread_attr_init(&attr);
  /* don't care if it fails */
  pthread_attr_setstacksize(&attr,stackSize);

  for (i=0;i<serverSocketCount;i++)
    socketInfo[i].fd = INVALID_FILE_DESCRIPTOR;

#ifdef __MINGW32__
  if ((getaddrinfoProc && WSAStartup(MAKEWORD(2,0), &wsadata))
	|| (!getaddrinfoProc && WSAStartup(MAKEWORD(1,1), &wsadata))) {
    logWindowsSocketError("Starting socket library");
    goto finished;
  }
#endif /* __MINGW32__ */

#ifdef __MINGW32__
  pthread_cleanup_push(closeSockets,NULL);
#endif /* __MINGW32__ */

  {
    pthread_mutexattr_t attributes;
    pthread_mutexattr_init(&attributes);
    pthread_mutex_init(&serverSocketsMutex, &attributes);
    serverSocketsPending = serverSocketCount;
  }

  for (i=0;i<serverSocketCount;i++) {
    socketInfo[i].addrfamily=brlapiserver_expandHost(socketHosts[i],&socketInfo[i].host,&socketInfo[i].port);

#ifdef __MINGW32__
    if (socketInfo[i].addrfamily != PF_LOCAL) {
#endif /* __MINGW32__ */
      {
        char name[0X100];
        snprintf(name, sizeof(name), "server-socket-create-%d", i);

        res = createThread(name, &socketThreads[i], &attr,
                           createServerSocket, (void *)(intptr_t)i);
      }

      if (res != 0) {
	logMessage(LOG_WARNING,"pthread_create: %s",strerror(res));

	for (i--;i>=0;i--) {
#ifdef __MINGW32__
	  pthread_cancel(socketThreads[i]);
#else /* __MINGW32__ */
	  pthread_kill(socketThreads[i], SIGUSR2);
#endif /* __MINGW32__ */
	  pthread_join(socketThreads[i], NULL);
        }

	goto finished;
      }

#ifdef __MINGW32__
    } else {
      /* Windows doesn't have trouble with local sockets on read-only
       * filesystems, but it has with inter-thread overlapped operations,
       * so call from here
       */
      createSocket(i);
    }
#endif /* __MINGW32__ */
  }

  unauthConnections = 0;
  unauthConnLog = 0;

  while (running) {
#ifdef __MINGW32__
    lpHandles = malloc(nbAlloc * sizeof(*lpHandles));
    nbHandles = 0;

    for (i=0;i<serverSocketCount;i++) {
      if (socketInfo[i].fd != INVALID_HANDLE_VALUE) {
	lpHandles[nbHandles++] = socketInfo[i].overl.hEvent;
      }
    }

    lockMutex(&apiConnectionsMutex);
    addTtyFds(&lpHandles, &nbAlloc, &nbHandles, &notty);
    addTtyFds(&lpHandles, &nbAlloc, &nbHandles, &ttys);
    unlockMutex(&apiConnectionsMutex);

    if (!nbHandles) {
      free(lpHandles);
      approximateDelay(1000);
      continue;
    }

    switch (WaitForMultipleObjects(nbHandles, lpHandles, FALSE, 1000)) {
      case WAIT_TIMEOUT:
        continue;

      case WAIT_FAILED:
        logWindowsSystemError("WaitForMultipleObjects");
        break;
    }

    free(lpHandles);
#else /* __MINGW32__ */
    /* Compute sockets set and fdmax */
    FD_ZERO(&sockset);
    fdmax=0;

    lockMutex(&apiConnectionsMutex);
    addTtyFds(&sockset, &fdmax, &notty);
    addTtyFds(&sockset, &fdmax, &ttys);
    unlockMutex(&apiConnectionsMutex);

    {
      struct timeval tv, *timeout;

      lockMutex(&serverSocketsMutex);
	for (i=0;i<serverSocketCount;i++) {
	  if (socketInfo[i].fd>=0) {
	    FD_SET(socketInfo[i].fd, &sockset);

	    if (socketInfo[i].fd>fdmax) {
	      fdmax = socketInfo[i].fd;
	    }
	  }
	}

        if (unauthConnections || serverSocketsPending) {
          memset(&tv, 0, sizeof(tv));
          tv.tv_sec = SERVER_SELECT_TIMEOUT;
          timeout = &tv;
        } else {
          timeout = NULL;
        }
      unlockMutex(&serverSocketsMutex);

      if (select(fdmax+1, &sockset, NULL, NULL, timeout) < 0) {
        if (fdmax==0) continue; /* still no server socket */
        logMessage(LOG_WARNING,"select: %s",strerror(errno));
        break;
      }
    }
#endif /* __MINGW32__ */

    time(&currentTime);

    for (i=0;i<serverSocketCount;i++) {
      char source[0X100];

#ifdef __MINGW32__
      if (socketInfo[i].fd != INVALID_FILE_DESCRIPTOR &&
          WaitForSingleObject(socketInfo[i].overl.hEvent, 0) == WAIT_OBJECT_0) {
        if (socketInfo[i].addrfamily == PF_LOCAL) {
          DWORD foo;

          if (!(GetOverlappedResult(socketInfo[i].fd, &socketInfo[i].overl, &foo, FALSE))) {
            logWindowsSystemError("GetOverlappedResult");
          }

          resfd = socketInfo[i].fd;
          if ((socketInfo[i].fd = createLocalSocket(&socketInfo[i])) != INVALID_FILE_DESCRIPTOR) {
            logMessage(LOG_CATEGORY(SERVER_EVENTS), "socket %d re-established (fd %"PRIfd", was %"PRIfd")",i,socketInfo[i].fd,resfd);
          }

          snprintf(source, sizeof(source), BRLAPI_SOCKETPATH "%s", socketInfo[i].port);
        } else {
          if (!ResetEvent(socketInfo[i].overl.hEvent)) {
            logWindowsSystemError("ResetEvent in server loop");
          }
#else /* __MINGW32__ */
      if (socketInfo[i].fd>=0 && FD_ISSET(socketInfo[i].fd, &sockset)) {
#endif /* __MINGW32__ */
          addrlen = sizeof(addr);
          resfd = (FileDescriptor)accept((SocketDescriptor)socketInfo[i].fd, (struct sockaddr *) &addr, &addrlen);

          if (resfd == INVALID_FILE_DESCRIPTOR) {
            setSocketErrno();
            logMessage(LOG_WARNING,"accept(%"PRIfd"): %s",socketInfo[i].fd,strerror(errno));
            continue;
          }

          formatAddress(source, sizeof(source), &addr, addrlen);
#ifdef __MINGW32__
        }
#endif /* __MINGW32__ */
        logMessage(LOG_INFO, "BrlAPI connection fd=%"PRIfd" accepted: %s", resfd, source);

        if (unauthConnections >= UNAUTH_LIMIT) {
          writeError(resfd, BRLAPI_ERROR_CONNREFUSED);
          closeFileDescriptor(resfd);

          if (unauthConnLog==0) {
            logMessage(LOG_WARNING, "Too many simultaneous unauthorized connections");
          }

          unauthConnLog++;
        } else {
#ifndef __MINGW32__
          if (!setBlockingIo(resfd, 0)) {
            logMessage(LOG_WARNING, "Failed to switch to non-blocking mode: %s",strerror(errno));
            break;
          }
#endif /* __MINGW32__ */

          c = createConnection(resfd, currentTime);
          if (c==NULL) {
            logMessage(LOG_WARNING,"Failed to create connection structure");
            closeFileDescriptor(resfd);
          } else {
	    unauthConnections++;
	    addConnection(c, notty.connections);
	    handleNewConnection(c);
	  }
        }
      }
    }

    handleTtyFds(&sockset,currentTime,&notty);
    handleTtyFds(&sockset,currentTime,&ttys);
  }

  running = 0;
#ifdef __MINGW32__
  pthread_cleanup_pop(1);
#else /* __MINGW32__ */
  closeSockets(NULL);
#endif /* __MINGW32__ */

finished:
  logMessage(LOG_CATEGORY(SERVER_EVENTS), "server thread finished");
  return NULL;
}

/****************************************************************************/
/** MISCELLANEOUS FUNCTIONS                                                **/
/****************************************************************************/

/* Function : initializeAcceptedKeys */
/* Specify which keys should be passed to the client by default, as soon */
/* as it controls the tty */
/* If client asked for commands, one lets it process routing cursor */
/* and screen-related commands */
/* If the client is interested in braille codes, one passes it nothing */
/* to let the user read the screen in case theree is an error */
static int initializeAcceptedKeys(Connection *c, int how)
{
  if (how == BRL_KEYCODES) {
    if (c && addKeyrange(0, BRLAPI_KEY_MAX, &c->acceptedKeys) == -1) return -1;
  } else {
    if (c) {
      typedef struct {
        int (*action) (brlapi_keyCode_t first, brlapi_keyCode_t last, KeyrangeList **list);
        brlapi_rangeType_t type;
        brlapi_keyCode_t code;
      } KeyrangeEntry;

      static const KeyrangeEntry keyrangeTable[] = {
        { .action = addKeyrange,
          .type = brlapi_rangeType_all,
          .code = 0
        },

        { .action = removeKeyrange,
          .type = brlapi_rangeType_command,
          .code = BRLAPI_KEY_TYPE_CMD | BRLAPI_KEY_CMD_OFFLINE
        },

        { .action = removeKeyrange,
          .type = brlapi_rangeType_command,
          .code = BRLAPI_KEY_TYPE_CMD | BRLAPI_KEY_CMD_NOOP
        },

        { .action = removeKeyrange,
          .type = brlapi_rangeType_command,
          .code = BRLAPI_KEY_TYPE_CMD | BRLAPI_KEY_CMD_RESTARTBRL
        },

        { .action = removeKeyrange,
          .type = brlapi_rangeType_command,
          .code = BRLAPI_KEY_TYPE_CMD | BRLAPI_KEY_CMD_BRL_START
        },

        { .action = removeKeyrange,
          .type = brlapi_rangeType_command,
          .code = BRLAPI_KEY_TYPE_CMD | BRLAPI_KEY_CMD_BRL_STOP
        },

        { .action = removeKeyrange,
          .type = brlapi_rangeType_command,
          .code = BRLAPI_KEY_TYPE_CMD | BRLAPI_KEY_CMD_RESTARTSPEECH
        },

        { .action = removeKeyrange,
          .type = brlapi_rangeType_command,
          .code = BRLAPI_KEY_TYPE_CMD | BRLAPI_KEY_CMD_SPK_START
        },

        { .action = removeKeyrange,
          .type = brlapi_rangeType_command,
          .code = BRLAPI_KEY_TYPE_CMD | BRLAPI_KEY_CMD_SPK_STOP
        },

        { .action = removeKeyrange,
          .type = brlapi_rangeType_command,
          .code = BRLAPI_KEY_TYPE_CMD | BRLAPI_KEY_CMD_SCR_START
        },

        { .action = removeKeyrange,
          .type = brlapi_rangeType_command,
          .code = BRLAPI_KEY_TYPE_CMD | BRLAPI_KEY_CMD_SCR_STOP
        },

        { .action = removeKeyrange,
          .type = brlapi_rangeType_command,
          .code = BRLAPI_KEY_TYPE_CMD | BRLAPI_KEY_CMD_SWITCHVT
        },

        { .action = removeKeyrange,
          .type = brlapi_rangeType_command,
          .code = BRLAPI_KEY_TYPE_CMD | BRLAPI_KEY_CMD_SWITCHVT_PREV
        },

        { .action = removeKeyrange,
          .type = brlapi_rangeType_command,
          .code = BRLAPI_KEY_TYPE_CMD | BRLAPI_KEY_CMD_SWITCHVT_NEXT
        },

        { .action = removeKeyrange,
          .type = brlapi_rangeType_command,
          .code = BRLAPI_KEY_TYPE_CMD | BRLAPI_KEY_CMD_SELECTVT
        },

        { .action = removeKeyrange,
          .type = brlapi_rangeType_command,
          .code = BRLAPI_KEY_TYPE_CMD | BRLAPI_KEY_CMD_SELECTVT_PREV
        },

        { .action = removeKeyrange,
          .type = brlapi_rangeType_command,
          .code = BRLAPI_KEY_TYPE_CMD | BRLAPI_KEY_CMD_SELECTVT_NEXT
        },

        { .action = removeKeyrange,
          .type = brlapi_rangeType_command,
          .code = BRLAPI_KEY_TYPE_CMD | BRLAPI_KEY_CMD_PASSXT
        },

        { .action = removeKeyrange,
          .type = brlapi_rangeType_command,
          .code = BRLAPI_KEY_TYPE_CMD | BRLAPI_KEY_CMD_PASSAT
        },

        { .action = removeKeyrange,
          .type = brlapi_rangeType_command,
          .code = BRLAPI_KEY_TYPE_CMD | BRLAPI_KEY_CMD_PASSPS2
        },

        { .action = removeKeyrange,
          .type = brlapi_rangeType_command,
          .code = BRLAPI_KEY_TYPE_CMD | BRLAPI_KEY_CMD_CONTEXT
        },

        { .action = removeKeyrange,
          .type = brlapi_rangeType_command,
          .code = BRLAPI_KEY_TYPE_CMD | BRLAPI_KEY_CMD_ALERT
        },

        { .action = removeKeyrange,
          .type = brlapi_rangeType_command,
          .code = BRLAPI_KEY_TYPE_CMD | BRLAPI_KEY_CMD_PASSDOTS
        },

        { .action = NULL }
      };

      const KeyrangeEntry *keyrange = keyrangeTable;

      while (keyrange->action) {
        brlapi_keyCode_t first;
        brlapi_keyCode_t mask;
        brlapi_keyCode_t last;

        first = keyrange->code;
        if (brlapiserver_getKeyrangeMask(keyrange->type, first, &mask) == -1) return -1;
        last = first | mask;

        if (keyrange->action(first, last, &c->acceptedKeys) == -1) return -1;
        keyrange += 1;
      }
    }
  }

  return 0;
}

/* Function: ttyTerminationHandler */
/* Recursively removes connections */
static void ttyTerminationHandler(Tty *tty)
{
  while (tty->connections->next != tty->connections) {
    removeFreeConnection(tty->connections->next);
  }
  freeConnection(tty->connections);

  {
    Tty *t = tty->subttys;

    while (t) {
      ttyTerminationHandler(t);
      t = t->next;
    }
  }

  if (flushEvent) {
    asyncDiscardEvent(flushEvent);
    flushEvent = NULL;
  }
}
/* Function : terminationHandler */
/* Terminates driver */
static void terminationHandler(void)
{
  int res;
  running = 0;

#ifdef __MINGW32__
  res = pthread_cancel(serverThread);
#else /* __MINGW32__ */
  res = pthread_kill(serverThread, SIGUSR2);
#endif /* __MINGW32__ */
  pthread_join(serverThread, NULL);

  if (res != 0) {
    logMessage(LOG_WARNING,"pthread_cancel: %s",strerror(res));
  }

  ttyTerminationHandler(&notty);
  ttyTerminationHandler(&ttys);

  if (authDescriptor) {
    authEnd(authDescriptor);
    authDescriptor = NULL;
  }

#ifdef __MINGW32__
  WSACleanup();
#endif /* __MINGW32__ */

  if (socketHosts) {
    deallocateStrings(socketHosts);
    socketHosts = NULL;
  }
}

/* Function: whoFillsTty */
/* Returns the connection which fills the tty */
static Connection *whoFillsTty(Tty *tty) {
  Connection *c;
  Tty *t;
  for (c=tty->connections->next; c!=tty->connections; c = c->next)
    if (c->brlbufstate!=EMPTY) goto found;

  c = NULL;
found:
  for (t = tty->subttys; t; t = t->next)
    if (tty->focus==SCR_NO_VT || t->number == tty->focus) {
      Connection *recur_c = whoFillsTty(t);
      return recur_c ? recur_c : c;
    }
  return c;
}

static inline void setCurrentRootTty(void) {
  ttys.focus = currentVirtualTerminal();
}

/* Function : api_writeWindow */
static int api_writeWindow(BrailleDisplay *brl, const wchar_t *text)
{
  int ok = 1;
  if (text)
    memcpy(coreWindowText, text, displaySize * sizeof(*coreWindowText));
  else
    memset(coreWindowText, 0, displaySize * sizeof(*coreWindowText));
  memcpy(coreWindowDots, brl->buffer, displaySize * sizeof(*coreWindowDots));
  coreWindowCursor = brl->cursor;
  setCurrentRootTty();
  lockMutex(&apiConnectionsMutex);
  lockMutex(&apiRawMutex);
  if (!offline && !suspendConnection && !rawConnection && !whoFillsTty(&ttys)) {
    lockMutex(&apiDriverMutex);
    if (!trueBraille->writeWindow(brl, text)) ok = 0;
    unlockMutex(&apiDriverMutex);
  }
  unlockMutex(&apiRawMutex);
  unlockMutex(&apiConnectionsMutex);
  return ok;
}

/* Function: whoGetsKey */
/* Returns the connection which gets that key */
static Connection *whoGetsKey(Tty *tty, brlapi_keyCode_t code, unsigned int how, unsigned int retaindots)
{
  Connection *c;
  Tty *t;
  int passKey;
  /* TODO: support display_level parameter */
  for (c=tty->connections->next; c!=tty->connections; c = c->next) {
    lockMutex(&c->acceptedKeysMutex);
    passKey = (c->how==how) && (inKeyrangeList(c->acceptedKeys,code) != NULL)
      && (how != BRL_COMMANDS || (!retaindots || c->dots));
    unlockMutex(&c->acceptedKeysMutex);
    if (passKey) goto found;
  }
  c = NULL;
found:
  for (t = tty->subttys; t; t = t->next)
    if (tty->focus==SCR_NO_VT || t->number == tty->focus) {
      Connection *recur_c = whoGetsKey(t, code, how, retaindots);
      return recur_c ? recur_c : c;
    }
  return c;
}

/* Temporary function, until we implement proper generic support for variables.
 */
static void broadcastKey(Tty *tty, brlapi_keyCode_t code, unsigned int how) {
  Connection *c;
  Tty *t;
  for (c=tty->connections->next; c!=tty->connections; c = c->next) {
    lockMutex(&c->acceptedKeysMutex);
    if ((c->how==how) && (inKeyrangeList(c->acceptedKeys,code) != NULL))
      writeKey(c->fd,code);
    unlockMutex(&c->acceptedKeysMutex);
  }
  for (t = tty->subttys; t; t = t->next)
    broadcastKey(t, code, how);
}

/* The core produced a key event, try to send it to a brlapi client. */
static int api__handleKeyEvent(brlapi_keyCode_t clientCode) {
  Connection *c;

  if (offline) {
    broadcastKey(&ttys, BRLAPI_KEY_TYPE_CMD|BRLAPI_KEY_CMD_NOOP, BRL_COMMANDS);
    offline = 0;
  }
  /* somebody gets the raw code */
  if ((c = whoGetsKey(&ttys, clientCode, BRL_KEYCODES, 0))) {
    logMessage(LOG_CATEGORY(SERVER_EVENTS), "transmitting accepted key %016"BRLAPI_PRIxKEYCODE" to fd %"PRIfd,clientCode,c->fd);
    writeKey(c->fd,clientCode);
    return 1;
  }
  return 0;
}

int api_handleKeyEvent(KeyGroup group, KeyNumber number, int press) {
  int ret;
  brlapi_keyCode_t clientCode;
  clientCode = ((brlapi_keyCode_t)group << 8) | number | ((brlapi_keyCode_t)press << 63);
  logMessage(LOG_CATEGORY(SERVER_EVENTS), "API got key %02x %02x (press %d), thus client code %016"BRLAPI_PRIxKEYCODE, group, number, press, clientCode);

  lockMutex(&apiConnectionsMutex);
  ret = api__handleKeyEvent(clientCode);
  unlockMutex(&apiConnectionsMutex);
  return ret;
}

/* The core produced a command, try to send it to a brlapi client.
 * Return true if handled and false otherwise.  */
static int api__handleCommand(int command) {
  if (command == BRL_CMD_OFFLINE) {
    if (!offline) {
      broadcastKey(&ttys, BRLAPI_KEY_TYPE_CMD|BRLAPI_KEY_CMD_OFFLINE, BRL_COMMANDS);
      offline = 1;
    }

    return 0;
  }

  if (offline) {
    broadcastKey(&ttys, BRLAPI_KEY_TYPE_CMD|BRLAPI_KEY_CMD_NOOP, BRL_COMMANDS);
    offline = 0;
  }

  if (command != EOF) {
    Connection *c = NULL;
    brlapi_keyCode_t code;
    if (!cmdBrlttyToBrlapi(&code, command, 1)) {
      logMessage(LOG_CATEGORY(SERVER_EVENTS), "command %08x could not be converted to BrlAPI with retaindots", command);
    } else {
      logMessage(LOG_CATEGORY(SERVER_EVENTS), "command %08x -> client code %016"BRLAPI_PRIxKEYCODE, command, code);
      c = whoGetsKey(&ttys, code, BRL_COMMANDS, 1);
    }

    if (!c) {
      brlapi_keyCode_t alternate;
      if (!cmdBrlttyToBrlapi(&alternate, command, 0)) {
	logMessage(LOG_CATEGORY(SERVER_EVENTS), "command %08x could not be converted to BrlAPI without retaindots", command);
      } else {
	if (alternate != code) {
	  logMessage(LOG_CATEGORY(SERVER_EVENTS), "command %08x -> client code %016"BRLAPI_PRIxKEYCODE, command, alternate);
	  c = whoGetsKey(&ttys, alternate, BRL_COMMANDS, 0);
	  if (c) code = alternate;
	}
      }
    }

    if (c) {
      logMessage(LOG_CATEGORY(SERVER_EVENTS), "transmitting accepted command %lx as client code %016"BRLAPI_PRIxKEYCODE" to fd %"PRIfd,(unsigned long)command,code,c->fd);
      writeKey(c->fd, code);
      return 1;
    }
  }

  return 0;
}

int api_handleCommand(int command) {
  int handled;

  lockMutex(&apiConnectionsMutex);
  handled = api__handleCommand(command);
  unlockMutex(&apiConnectionsMutex);

  return handled;
}

/* Function : api_readCommand
 * Call driver->readCommand unless the driver is suspended.
 */
static int api_readCommand(BrailleDisplay *brl, KeyTableCommandContext context) {
  ssize_t size;
  brlapi_packet_t packet;
  int res;
  int command = EOF;

  lockMutex(&apiConnectionsMutex);
  lockMutex(&apiRawMutex);
  if (suspendConnection || !driverConstructed) {
    unlockMutex(&apiRawMutex);
    goto out;
  }
  if (rawConnection!=NULL) {
    lockMutex(&apiDriverMutex);
    size = trueBraille->readPacket(brl, &packet.data, BRLAPI_MAXPACKETSIZE);
    unlockMutex(&apiDriverMutex);
    if (size<0)
      writeException(rawConnection->fd, BRLAPI_ERROR_DRIVERERROR, BRLAPI_PACKET_PACKET, NULL, 0);
    else if (size)
      brlapiserver_writePacket(rawConnection->fd,BRLAPI_PACKET_PACKET,&packet.data,size);
    unlockMutex(&apiRawMutex);
    goto out;
  }

  lockMutex(&apiDriverMutex);
  res = trueBraille->readCommand(brl,context);
  unlockMutex(&apiDriverMutex);
  if (brl->resizeRequired)
    brlResize(brl);
  command = res;
  /* some client may get raw mode only from now */
  unlockMutex(&apiRawMutex);
out:
  unlockMutex(&apiConnectionsMutex);
  return command;
}

/* Function : api_flush
 * Flush writes to the braille device.
 */
int api_flush(BrailleDisplay *brl) {
  Connection *c;
  static Connection *displayed_last;
  int ok = 1;
  int drain = 0;
  int update = 0;

  lockMutex(&apiConnectionsMutex);
  lockMutex(&apiRawMutex);
  if (suspendConnection) {
    unlockMutex(&apiRawMutex);
    goto out;
  }
  setCurrentRootTty();
  c = whoFillsTty(&ttys);
  if (!offline && c) {
    lockMutex(&c->brailleWindowMutex);
    lockMutex(&apiDriverMutex);
    if (!driverConstructed && !driverConstructing) {
      if (!resumeDriver(brl)) {
	unlockMutex(&apiDriverMutex);
	unlockMutex(&c->brailleWindowMutex);
        unlockMutex(&apiRawMutex);
	goto out;
      }
    }

    if (c->brailleWindow.cursor) {
      unsigned char newCursorOverlay = getCursorOverlay(brl);

      if (newCursorOverlay != cursorOverlay) {
        cursorOverlay = newCursorOverlay;
        update = 1;
      }
    }

    if (c != displayed_last || c->brlbufstate==TODISPLAY || update) {
      unsigned char *oldbuf = disp->buffer, buf[displaySize];
      disp->buffer = buf;
      getDots(&c->brailleWindow, buf);
      brl->cursor = c->brailleWindow.cursor-1;
      ok = trueBraille->writeWindow(brl, c->brailleWindow.text);
      /* FIXME: the client should have gotten the notification when the write
       * was received, rather than only when it eventually gets displayed
       * (possibly only because of focus change) */
      if (ok) handleParamUpdate(c, BRLAPI_PARAM_RENDERED_OUTPUT, 0, 0, disp->buffer, displaySize);
      drain = 1;
      disp->buffer = oldbuf;
      displayed_last = c;
    }
    unlockMutex(&apiDriverMutex);
    unlockMutex(&c->brailleWindowMutex);
  } else {
    /* no RAW, no connection filling tty, hence suspend if needed */
    lockMutex(&apiDriverMutex);
    if (!coreActive) {
      if (driverConstructed) {
	/* Put back core output before suspending */
	unsigned char *oldbuf = disp->buffer;
	disp->buffer = coreWindowDots;
	brl->cursor = coreWindowCursor;
	trueBraille->writeWindow(brl, coreWindowText);
	disp->buffer = oldbuf;
	suspendDriver(brl);
      }
      unlockMutex(&apiDriverMutex);
      unlockMutex(&apiRawMutex);
      goto out;
    }
    unlockMutex(&apiDriverMutex);
  }
  if (!ok) {
    unlockMutex(&apiRawMutex);
    goto out;
  }
  if (drain)
    drainBrailleOutput(brl, 0);
  unlockMutex(&apiRawMutex);
out:
  unlockMutex(&apiConnectionsMutex);
  return ok;
}

ASYNC_EVENT_CALLBACK(handleServerFlushEvent) {
  BrailleDisplay *brl = parameters->eventData;
  api_flush(brl);
  resetAllBlinkDescriptors();
}

int api_resume(BrailleDisplay *brl) {
  /* core is resuming or opening the device for the first time, let's try to go
   * to normal state */
  lockMutex(&apiRawMutex);
  lockMutex(&apiDriverMutex);
  if (!suspendConnection && !driverConstructed)
    resumeDriver(brl);
  unlockMutex(&apiDriverMutex);
  unlockMutex(&apiRawMutex);
  return (coreActive = driverConstructed);
}

/* try to get access to device. If suspended, returns 0 */
int api_claimDriver (BrailleDisplay *brl)
{
  int ret;
  lockMutex(&apiSuspendMutex);
  ret = driverConstructed;
  unlockMutex(&apiSuspendMutex);
  return ret;
}

void api_releaseDriver(BrailleDisplay *brl)
{
  unlockMutex(&apiSuspendMutex);
}

void api_suspend(BrailleDisplay *brl) {
  /* core is suspending, going to core suspend state */
  coreActive = 0;
  asyncSignalEvent(flushEvent, NULL);
}

static void brlResize(BrailleDisplay *brl)
{
  displayDimensions[0] = htonl(brl->textColumns);
  displayDimensions[1] = htonl(brl->textRows);
  displaySize = brl->textColumns * brl->textRows;
  coreWindowText = realloc(coreWindowText, displaySize * sizeof(*coreWindowText));
  coreWindowDots = realloc(coreWindowDots, displaySize * sizeof(*coreWindowDots));
  coreWindowCursor = 0;
  disp = brl;
  handleParamUpdate(NULL, BRLAPI_PARAM_DEVICE_DISPLAYSIZE, 0, BRLAPI_PARAMF_GLOBAL, displayDimensions, sizeof(displayDimensions));
}

REPORT_LISTENER(brlapi_handleReports)
{
  if (parameters->reportIdentifier == REPORT_BRAILLE_DEVICE_ONLINE) {
    BrailleDisplay *brl = parameters->listenerData;
    api_flush(brl);
    resetAllBlinkDescriptors();
  }
}

static ReportListenerInstance *api_reportListener;

/* Function : api_link */
/* Does all the link stuff to let api get events from the driver and */
/* writes from brltty */
void api_link(BrailleDisplay *brl)
{
  logMessage(LOG_CATEGORY(SERVER_EVENTS), "api link");
  trueBraille=braille;
  memcpy(&ApiBraille,braille,sizeof(BrailleDriver));
  ApiBraille.writeWindow=api_writeWindow;
  ApiBraille.readCommand=api_readCommand;
  ApiBraille.readKey = NULL;
  ApiBraille.keyToCommand = NULL;
  ApiBraille.readPacket = NULL;
  ApiBraille.writePacket = NULL;
  braille=&ApiBraille;
  lockMutex(&apiDriverMutex);
  brlResize(brl);
  driverConstructed=1;
  unlockMutex(&apiDriverMutex);
  lockMutex(&apiConnectionsMutex);
  broadcastKey(&ttys, BRLAPI_KEY_TYPE_CMD|BRLAPI_KEY_CMD_NOOP, BRL_COMMANDS);
  unlockMutex(&apiConnectionsMutex);
  api_reportListener = registerReportListener(REPORT_BRAILLE_DEVICE_ONLINE, brlapi_handleReports, brl);
}

/* Function : api_unlink */
/* Does all the unlink stuff to remove api from the picture */
void api_unlink(BrailleDisplay *brl)
{
  logMessage(LOG_CATEGORY(SERVER_EVENTS), "api unlink");
  unregisterReportListener(api_reportListener);
  lockMutex(&apiConnectionsMutex);
  broadcastKey(&ttys, BRLAPI_KEY_TYPE_CMD|BRLAPI_KEY_CMD_OFFLINE, BRL_COMMANDS);
  unlockMutex(&apiConnectionsMutex);
  free(coreWindowText);
  coreWindowText = NULL;
  free(coreWindowDots);
  coreWindowDots = NULL;
  braille=trueBraille;
  trueBraille=&noBraille;
  lockMutex(&apiDriverMutex);
  if (!coreActive && driverConstructed)
    suspendDriver(disp);
  driverConstructed=0;
  disp = NULL;
  unlockMutex(&apiDriverMutex);
}

/* Function : api_identify */
/* Identifies BrlApi */
void api_identify(int full)
{
  logMessage(LOG_NOTICE, RELEASE);
  if (full) {
    logMessage(LOG_INFO, COPYRIGHT);
  }
}

/* Function : api_start */
/* Initializes BrlApi */
/* One first initialize the driver */
/* Then one creates the communication socket */
int api_start(BrailleDisplay *brl, char **parameters)
{
  int res,i;

  char *hosts =
#if defined(PF_LOCAL)
	":0+127.0.0.1:0"
#else /* PF_LOCAL */
	"127.0.0.1:0"
#endif /* PF_LOCAL */
	;

  {
    char *operand = parameters[PARM_HOST];

    if (*operand) hosts = operand;
  }

  stackSize = MAX(PTHREAD_STACK_MIN, OUR_STACK_MIN);
  {
    const char *operand = parameters[PARM_STACKSIZE];

    if (*operand) {
      int size;
      static const int minSize = PTHREAD_STACK_MIN;

      if (validateInteger(&size, operand, &minSize, NULL)) {
        stackSize = size;
      } else {
        logMessage(LOG_WARNING, "%s: %s", gettext("invalid thread stack size"), operand);
      }
    }
  }

  auth = BRLAPI_DEFAUTH;
  {
    const char *operand = parameters[PARM_AUTH];

    if (*operand) auth = operand;
  }

  pthread_attr_t attr;
  pthread_mutexattr_t mattr;

  coreActive=1;

  if ((notty.connections = createConnection(INVALID_FILE_DESCRIPTOR,0)) == NULL) {
    logMessage(LOG_WARNING, "Unable to create connections list");
    goto noNottyConnections;
  }
  notty.connections->prev = notty.connections->next = notty.connections;
  if ((ttys.connections = createConnection(INVALID_FILE_DESCRIPTOR, 0)) == NULL) {
    logMessage(LOG_WARNING, "Unable to create ttys' connections list");
    goto noTtysConnections;
  }
  ttys.connections->prev = ttys.connections->next = ttys.connections;
  ttys.focus = SCR_NO_VT;

  pthread_mutexattr_init(&mattr);
  pthread_mutexattr_settype(&mattr, PTHREAD_MUTEX_RECURSIVE);

  pthread_mutex_init(&apiConnectionsMutex,&mattr);
  pthread_mutex_init(&apiDriverMutex,&mattr);
  pthread_mutex_init(&apiRawMutex,&mattr);
  pthread_mutex_init(&apiSuspendMutex,&mattr);
  pthread_mutex_init(&paramMutex,&mattr);

  pthread_attr_init(&attr);
  pthread_attr_setstacksize(&attr,stackSize);

  if (!(flushEvent = asyncNewEvent(handleServerFlushEvent, brl))) goto noFlushEvent;

#ifndef __MINGW32__
  initializeBlockedSignalsMask();
  asyncHandleSignal(SIGUSR2, asyncEmptySignalHandler, NULL);
#endif /* __MINGW32__ */

  running = 1;
  trueBraille=&noBraille;

  if ((res = createThread("server-main", &serverThread, &attr,
                          runServer, hosts)) != 0) {
    logMessage(LOG_WARNING,"pthread_create: %s",strerror(res));
    running = 0;

    for (i=0;i<serverSocketCount;i++) {
#ifdef __MINGW32__
      pthread_cancel(socketThreads[i]);
#else /* __MINGW32__ */
      pthread_kill(socketThreads[i], SIGUSR2);
#endif /* __MINGW32__ */
      pthread_join(socketThreads[i], NULL);
    }

    goto noServerThread;
  }

  return 1;

noServerThread:
  asyncDiscardEvent(flushEvent);
noFlushEvent:
  freeConnection(ttys.connections);
noTtysConnections:
  freeConnection(notty.connections);
noNottyConnections:
  authEnd(authDescriptor);
  authDescriptor = NULL;
  return 0;
}

/* Function : api_stop */
/* End of BrlApi session. Closes the listening socket */
/* destroys opened connections and associated resources */
/* Closes the driver */
void api_stop(BrailleDisplay *brl)
{
  terminationHandler();
}<|MERGE_RESOLUTION|>--- conflicted
+++ resolved
@@ -1350,12 +1350,7 @@
     }
 
     case BRLAPI_PARAM_BRAILLE_RETAINDOTS: {
-<<<<<<< HEAD
       CHECKERR( (size == sizeof(brlapi_param_braille_retaindots_t)), BRLAPI_ERROR_INVALID_PACKET, "wrong size for paramValue packet");
-      fprintf(stderr,"\n\nsetting dots to %d\n\n", *p);
-=======
-      CHECKERR( (size == sizeof(uint8_t)), BRLAPI_ERROR_INVALID_PACKET, "wrong size for paramValue packet");
->>>>>>> 89b40304
       c->dots = *p;
       handleParamUpdate(c, BRLAPI_PARAM_BRAILLE_RETAINDOTS, 0, 0, &c->dots, sizeof(c->dots));
       break;
